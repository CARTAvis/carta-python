--- conflicted
+++ resolved
@@ -8,42 +8,6 @@
 
 
 @pytest.fixture
-<<<<<<< HEAD
-def session():
-    """Return a session object.
-
-    The session's protocol is set to None, so any tests that use this must also mock the session's call_action and/or higher-level functions which call it.
-    """
-    return Session(0, None)
-
-
-@pytest.fixture
-def get_value(session, mocker):
-    """Return a mock for session's get_value."""
-    return mocker.patch.object(session, "get_value")
-
-
-@pytest.fixture
-def call_action(session, mocker):
-    """Return a mock for session's call_action."""
-    return mocker.patch.object(session, "call_action")
-
-
-@pytest.fixture
-def property_(mocker):
-    """Return a helper function to mock the value of a decorated session property using a simple syntax."""
-    def func(property_name, mock_value):
-        return mocker.patch(f"carta.session.Session.{property_name}", new_callable=mocker.PropertyMock, return_value=mock_value)
-    return func
-
-
-@pytest.fixture
-def method(session, mocker):
-    """Return a helper function to mock the return value(s) of an session method using a simple syntax."""
-    def func(method_name, return_values):
-        return mocker.patch.object(session, method_name, side_effect=return_values)
-    return func
-=======
 def get_value(session, mock_get_value):
     return mock_get_value(session)
 
@@ -56,7 +20,6 @@
 @pytest.fixture
 def method(session, mock_method):
     return mock_method(session)
->>>>>>> afdb308e
 
 
 # TESTS
@@ -86,20 +49,11 @@
     assert pwd == "/current/dir"
 
 
-<<<<<<< HEAD
 def test_ls(session, method, call_action):
     method("pwd", ["/current/dir"])
     call_action.side_effect = [{"files": [{"name": "foo.fits"}, {"name": "bar.fits"}], "subdirectories": [{"name": "baz"}]}]
     ls = session.ls()
     call_action.assert_called_with("backendService.getFileList", "/current/dir", 2)
-=======
-def test_ls(session, method, call_action, get_value):
-    method("pwd", ["/current/dir"])
-    get_value.side_effect = [{"files": [{"name": "foo.fits"}, {"name": "bar.fits"}], "subdirectories": [{"name": "baz"}]}]
-    ls = session.ls()
-    call_action.assert_called_with("fileBrowserStore.getFileList", "/current/dir")
-    get_value.assert_called_with("fileBrowserStore.fileList")
->>>>>>> afdb308e
     assert ls == ["bar.fits", "baz/", "foo.fits"]
 
 
