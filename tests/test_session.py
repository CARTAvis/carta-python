--- conflicted
+++ resolved
@@ -10,7 +10,6 @@
 @pytest.fixture
 def get_value(session, mock_get_value):
     return mock_get_value(session)
-<<<<<<< HEAD
 
 
 @pytest.fixture
@@ -19,16 +18,6 @@
 
 
 @pytest.fixture
-=======
-
-
-@pytest.fixture
-def call_action(session, mock_call_action):
-    return mock_call_action(session)
-
-
-@pytest.fixture
->>>>>>> 543fb57b
 def method(session, mock_method):
     return mock_method(session)
 
