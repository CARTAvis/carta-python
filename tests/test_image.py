import types
import pytest

from carta.session import Session
from carta.image import Image
from carta.util import CartaValidationFailed
<<<<<<< HEAD
from carta.constants import NumberFormat as NF, CoordinateSystem, SpatialAxis as SA, Colormap as CM, Scaling as SC, Auto
=======
from carta.constants import NumberFormat as NF, SpatialAxis as SA

>>>>>>> fc91eeea

# FIXTURES


@pytest.fixture
def session():
    """Return a session object.

    The session's protocol is set to None, so any tests that use this must also mock the session's call_action and/or higher-level functions which call it.
    """
    return Session(0, None)


@pytest.fixture
def image(session):
    """Return an image object which uses the session fixture.
    """
    return Image(session, 0)


@pytest.fixture
def mock_get_value(image, mocker):
    """Return a mock for image's get_value."""
    return mocker.patch.object(image, "get_value")


@pytest.fixture
def mock_call_action(image, mocker):
    """Return a mock for image's call_action."""
    return mocker.patch.object(image, "call_action")


@pytest.fixture
def mock_session_call_action(session, mocker):
    """Return a mock for session's call_action."""
    return mocker.patch.object(session, "call_action")


@pytest.fixture
def mock_property(mocker):
    """Return a helper function to mock the value of a decorated image property using a simple syntax."""
    def func(property_name, mock_value):
        return mocker.patch(f"carta.image.Image.{property_name}", new_callable=mocker.PropertyMock, return_value=mock_value)
    return func


@pytest.fixture
def mock_method(image, mocker):
    """Return a helper function to mock the return value(s) of an image method using a simple syntax."""
    def func(method_name, return_values):
        return mocker.patch.object(image, method_name, side_effect=return_values)
    return func


@pytest.fixture
def mock_session_method(session, mocker):
    """Return a helper function to mock the return value(s) of a session method using a simple syntax."""
    def func(method_name, return_values):
        return mocker.patch.object(session, method_name, side_effect=return_values)
    return func

# TESTS

# DOCSTRINGS


def test_image_class_has_docstring():
    assert Image.__doc__ is not None


def find_members(*classes, member_type=types.FunctionType):
    for clazz in classes:
        for name in dir(clazz):
            if not name.startswith('__') and isinstance(getattr(clazz, name), member_type):
                yield getattr(clazz, name)


@pytest.mark.parametrize("member", find_members(Image))
def test_image_methods_have_docstrings(member):
    assert member.__doc__ is not None


@pytest.mark.parametrize("member", find_members(Image, member_type=types.MethodType))
def test_image_classmethods_have_docstrings(member):
    assert member.__doc__ is not None


@pytest.mark.parametrize("member", [m.fget for m in find_members(Image, member_type=property)])
def test_image_properties_have_docstrings(member):
    assert member.__doc__ is not None


# CREATING AN IMAGE

@pytest.mark.parametrize("args,kwargs,expected_params", [
    # Open a plain image
    (["subdir", "image.fits", "", False, False], {},
     ["openFile", "/my_data/subdir", "image.fits", "", False, False]),
    # Open an expression
    (["subdir", '2*image.fits', "", False, True], {},
     ["openFile", "/my_data/subdir", '2*image.fits', "", True, False]),
    # Append a plain image
    (["subdir", "image.fits", "", True, False], {},
     ["appendFile", "/my_data/subdir", "image.fits", "", False, True, False]),
    # Append an expression
    (["subdir", "2*image.fits", "", True, True], {},
     ["appendFile", "/my_data/subdir", "2*image.fits", "", True, True, False]),
    # Open a plain image; update the file browser directory
    (["subdir", "image.fits", "", False, False], {"update_directory": True},
     ["openFile", "/my_data/subdir", "image.fits", "", False, True]),
    # Append a plain image; don't set it to active
    (["subdir", "image.fits", "", True, False], {"make_active": False},
     ["appendFile", "/my_data/subdir", "image.fits", "", False, False, False]),
])
def test_new(session, mock_session_call_action, mock_session_method, args, kwargs, expected_params):
    mock_session_method("pwd", ["/my_data"])
    mock_session_call_action.side_effect = [123]

    image_object = Image.new(session, *args, **kwargs)

    mock_session_call_action.assert_called_with(*expected_params, return_path='frameInfo.fileId')

    assert type(image_object) is Image
    assert image_object.session == session
    assert image_object.image_id == 123


# SUBOBJECTS


@pytest.mark.parametrize("name,classname", [
    ("vectors", "VectorOverlay"),
])
def test_subobjects(image, name, classname):
    assert getattr(image, name).__class__.__name__ == classname


# SIMPLE PROPERTIES TODO to be completed.

@pytest.mark.parametrize("property_name,expected_path", [
    ("file_name", "frameInfo.fileInfo.name"),
    ("directory", "frameInfo.directory"),
    ("width", "frameInfo.fileInfoExtended.width"),
])
def test_simple_properties(image, property_name, expected_path, mock_get_value):
    getattr(image, property_name)
    mock_get_value.assert_called_with(expected_path)

# TODO tests for all existing functions to be filled in


def test_make_active(image, mock_session_call_action):
    image.make_active()
    mock_session_call_action.assert_called_with("setActiveFrameById", 0)


@pytest.mark.parametrize("channel", [0, 10, 19])
def test_set_channel_valid(image, channel, mock_call_action, mock_property):
    mock_property("depth", 20)

    image.set_channel(channel)
    mock_call_action.assert_called_with("setChannels", channel, image.macro("", "requiredStokes"), True)


@pytest.mark.parametrize("channel,error_contains", [
    (20, "must be smaller"),
    (1.5, "not an increment of 1"),
    (-3, "must be greater or equal"),
])
def test_set_channel_invalid(image, channel, error_contains, mock_property):
    mock_property("depth", 20)

    with pytest.raises(CartaValidationFailed) as e:
        image.set_channel(channel)
    assert error_contains in str(e.value)


@pytest.mark.parametrize("x", [-30, 0, 10, 12.3, 30])
@pytest.mark.parametrize("y", [-30, 0, 10, 12.3, 30])
def test_set_center_valid_pixels(image, mock_property, mock_call_action, x, y):
    # Currently we have no range validation, for consistency with WCS coordinates.
    mock_property("width", 20)
    mock_property("height", 20)

    image.set_center(x, y)
    mock_call_action.assert_called_with("setCenter", x, y)


@pytest.mark.parametrize("x,y,x_fmt,y_fmt,x_norm,y_norm", [
    ("123", "12", NF.DEGREES, NF.DEGREES, "123", "12"),
    ("123deg", "12 deg", NF.DEGREES, NF.DEGREES, "123", "12"),
    ("12:34:56.789", "12:34:56.789", NF.HMS, NF.DMS, "12:34:56.789", "12:34:56.789"),
    ("12h34m56.789s", "12d34m56.789s", NF.HMS, NF.DMS, "12:34:56.789", "12:34:56.789"),
    ("12h34m56.789s", "5h34m56.789s", NF.HMS, NF.HMS, "12:34:56.789", "5:34:56.789"),
    ("12d34m56.789s", "12d34m56.789s", NF.DMS, NF.DMS, "12:34:56.789", "12:34:56.789"),
])
def test_set_center_valid_wcs(image, mock_property, mock_session_method, mock_call_action, x, y, x_fmt, y_fmt, x_norm, y_norm):
    mock_property("valid_wcs", True)
    mock_session_method("number_format", [(x_fmt, y_fmt, None)])

    image.set_center(x, y)
    mock_call_action.assert_called_with("setCenterWcs", x_norm, y_norm)


@pytest.mark.parametrize("x,y,wcs,x_fmt,y_fmt,error_contains", [
    ("abc", "def", True, NF.DEGREES, NF.DEGREES, "Invalid function parameter"),
    ("123", "123", False, NF.DEGREES, NF.DEGREES, "does not contain valid WCS information"),
    ("123", "123", True, NF.HMS, NF.DMS, "does not match expected format"),
    ("123", "123", True, NF.DEGREES, NF.DMS, "does not match expected format"),
    (123, "123", True, NF.DEGREES, NF.DEGREES, "Cannot mix image and world coordinates"),
    ("123", 123, True, NF.DEGREES, NF.DEGREES, "Cannot mix image and world coordinates"),
])
def test_set_center_invalid(image, mock_property, mock_session_method, mock_call_action, x, y, wcs, x_fmt, y_fmt, error_contains):
    mock_property("width", 200)
    mock_property("height", 200)
    mock_property("valid_wcs", wcs)
    mock_session_method("number_format", [(x_fmt, y_fmt, None)])

    with pytest.raises(Exception) as e:
        image.set_center(x, y)
    assert error_contains in str(e.value)


@pytest.mark.parametrize("axis", [SA.X, SA.Y])
@pytest.mark.parametrize("val,action,norm", [
    (123, "zoomToSize{0}", 123.0),
    ("123arcsec", "zoomToSize{0}Wcs", "123\""),
    ("123\"", "zoomToSize{0}Wcs", "123\""),
    ("123", "zoomToSize{0}Wcs", "123\""),
    ("123arcmin", "zoomToSize{0}Wcs", "123'"),
    ("123deg", "zoomToSize{0}Wcs", "123deg"),
    ("123 deg", "zoomToSize{0}Wcs", "123deg"),
])
def test_zoom_to_size(image, mock_property, mock_call_action, axis, val, action, norm):
    mock_property("valid_wcs", True)
    image.zoom_to_size(val, axis)
    mock_call_action.assert_called_with(action.format(axis.upper()), norm)


@pytest.mark.parametrize("axis", [SA.X, SA.Y])
@pytest.mark.parametrize("val,wcs,error_contains", [
    ("123px", True, "Invalid function parameter"),
    ("abc", True, "Invalid function parameter"),
    ("123arcsec", False, "does not contain valid WCS information"),
])
def test_zoom_to_size_invalid(image, mock_property, axis, val, wcs, error_contains):
    mock_property("valid_wcs", wcs)
    with pytest.raises(Exception) as e:
        image.zoom_to_size(val, axis)
    assert error_contains in str(e.value)


@pytest.mark.parametrize("colormap", [CM.VIRIDIS])
@pytest.mark.parametrize("invert", [True, False])
def test_set_colormap(mocker, image, mock_call_action, colormap, invert):
    image.set_colormap(colormap, invert)
    mock_call_action.assert_has_calls([
        mocker.call("renderConfig.setColorMap", colormap),
        mocker.call("renderConfig.setInverted", invert),
    ])


@pytest.mark.parametrize("args,kwargs,expected_calls", [
    # Nothing
    ((), {},
     [
    ]),
    # Everything (min and max will be ignored)
    ((SC.LINEAR, 5, 0.5, 99, 10, 1000, 0.5, 0.5), {},
     [
        ("renderConfig.setScaling", SC.LINEAR),
        ("renderConfig.setAlpha", 5),
        ("renderConfig.setGamma", 0.5),
        ("renderConfig.setPercentileRank", 99),
        ("renderConfig.setBias", 0.5),
        ("renderConfig.setContrast", 0.5),
    ]),
    # Custom min and max (no rank)
    ((), {"min": 10, "max": 1000},
     [
        ("renderConfig.setCustomScale", 10, 1000),
    ]),
    # Min only (no effect)
    ((), {"min": 10},
     [
    ]),
    # Max only (no effect)
    ((), {"max": 1000},
     [
    ]),
    # Reset bias and contrast
    ((), {"bias": Auto.AUTO, "contrast": Auto.AUTO},
     [
        ("renderConfig.resetBias",),
        ("renderConfig.resetContrast",),
    ]),
])
def test_set_scaling_valid(mocker, image, mock_call_action, args, kwargs, expected_calls):
    image.set_scaling(*args, **kwargs)
    mock_call_action.assert_has_calls([mocker.call(*call) for call in expected_calls])


@pytest.mark.parametrize("kwargs", [
    {"alpha": 0},
    {"gamma": 0},
    {"rank": -1},
    {"bias": -5},
    {"contrast": -1},
    {"alpha": 2000000},
    {"gamma": 5},
    {"rank": 101},
    {"bias": 2},
    {"contrast": 5},
])
def test_set_scaling_invalid(mocker, image, kwargs):
    with pytest.raises(CartaValidationFailed):
        image.set_scaling(**kwargs)<|MERGE_RESOLUTION|>--- conflicted
+++ resolved
@@ -4,12 +4,8 @@
 from carta.session import Session
 from carta.image import Image
 from carta.util import CartaValidationFailed
-<<<<<<< HEAD
-from carta.constants import NumberFormat as NF, CoordinateSystem, SpatialAxis as SA, Colormap as CM, Scaling as SC, Auto
-=======
 from carta.constants import NumberFormat as NF, SpatialAxis as SA
 
->>>>>>> fc91eeea
 
 # FIXTURES
 
