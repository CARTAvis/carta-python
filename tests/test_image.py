import pytest

from carta.image import Image
from carta.util import CartaValidationFailed
from carta.constants import NumberFormat as NF, SpatialAxis as SA

<<<<<<< HEAD
=======

>>>>>>> 543fb57b
# FIXTURES


@pytest.fixture
def get_value(image, mock_get_value):
    return mock_get_value(image)


@pytest.fixture
def call_action(image, mock_call_action):
    return mock_call_action(image)


@pytest.fixture
def property_(image, mock_property):
    return mock_property("carta.image.Image")


@pytest.fixture
def method(image, mock_method):
    return mock_method(image)


@pytest.fixture
def session_call_action(session, mock_call_action):
    return mock_call_action(session)


@pytest.fixture
def session_method(session, mock_method):
    return mock_method(session)


# TESTS

<<<<<<< HEAD
# DOCSTRINGS TODO move this to a separate test file (all classes in one place; use newer code from region)


def test_image_class_has_docstring():
    assert Image.__doc__ is not None


def find_members(*classes, member_type=types.FunctionType):
    for clazz in classes:
        for name in dir(clazz):
            if not name.startswith('__') and isinstance(getattr(clazz, name), member_type):
                yield getattr(clazz, name)


@pytest.mark.parametrize("member", find_members(Image))
def test_image_methods_have_docstrings(member):
    assert member.__doc__ is not None


@pytest.mark.parametrize("member", find_members(Image, member_type=types.MethodType))
def test_image_classmethods_have_docstrings(member):
    assert member.__doc__ is not None


@pytest.mark.parametrize("member", [m.fget for m in find_members(Image, member_type=property)])
def test_image_properties_have_docstrings(member):
    assert member.__doc__ is not None


=======
>>>>>>> 543fb57b
# CREATING AN IMAGE

@pytest.mark.parametrize("args,kwargs,expected_params", [
    # Open a plain image
    (["subdir", "image.fits", "", False, False], {},
     ["openFile", "/my_data/subdir", "image.fits", "", False, False]),
    # Open an expression
    (["subdir", '2*image.fits', "", False, True], {},
     ["openFile", "/my_data/subdir", '2*image.fits', "", True, False]),
    # Append a plain image
    (["subdir", "image.fits", "", True, False], {},
     ["appendFile", "/my_data/subdir", "image.fits", "", False, True, False]),
    # Append an expression
    (["subdir", "2*image.fits", "", True, True], {},
     ["appendFile", "/my_data/subdir", "2*image.fits", "", True, True, False]),
    # Open a plain image; update the file browser directory
    (["subdir", "image.fits", "", False, False], {"update_directory": True},
     ["openFile", "/my_data/subdir", "image.fits", "", False, True]),
    # Append a plain image; don't set it to active
    (["subdir", "image.fits", "", True, False], {"make_active": False},
     ["appendFile", "/my_data/subdir", "image.fits", "", False, False, False]),
])
def test_new(session, session_call_action, session_method, args, kwargs, expected_params):
    session_method("pwd", ["/my_data"])
    session_call_action.side_effect = [123]

    image_object = Image.new(session, *args, **kwargs)

    session_call_action.assert_called_with(*expected_params, return_path='frameInfo.fileId')

    assert type(image_object) is Image
    assert image_object.session == session
    assert image_object.image_id == 123


# SUBOBJECTS


@pytest.mark.parametrize("name,classname", [
<<<<<<< HEAD
    ("raster", "Raster"),
    ("contours", "Contours"),
=======
>>>>>>> 543fb57b
    ("vectors", "VectorOverlay"),
])
def test_subobjects(image, name, classname):
    assert getattr(image, name).__class__.__name__ == classname


# SIMPLE PROPERTIES TODO to be completed.

@pytest.mark.parametrize("property_name,expected_path", [
    ("file_name", "frameInfo.fileInfo.name"),
    ("directory", "frameInfo.directory"),
    ("width", "frameInfo.fileInfoExtended.width"),
])
def test_simple_properties(image, property_name, expected_path, get_value):
    getattr(image, property_name)
    get_value.assert_called_with(expected_path)

# TODO tests for all existing functions to be filled in


def test_make_active(image, session_call_action):
    image.make_active()
    session_call_action.assert_called_with("setActiveFrameById", 0)


@pytest.mark.parametrize("channel", [0, 10, 19])
def test_set_channel_valid(image, channel, call_action, property_):
    property_("depth", 20)

    image.set_channel(channel)
    call_action.assert_called_with("setChannels", channel, image.macro("", "requiredStokes"), True)


@pytest.mark.parametrize("channel,error_contains", [
    (20, "must be smaller"),
    (1.5, "not an increment of 1"),
    (-3, "must be greater or equal"),
])
def test_set_channel_invalid(image, channel, error_contains, property_):
    property_("depth", 20)

    with pytest.raises(CartaValidationFailed) as e:
        image.set_channel(channel)
    assert error_contains in str(e.value)


@pytest.mark.parametrize("x", [-30, 0, 10, 12.3, 30])
@pytest.mark.parametrize("y", [-30, 0, 10, 12.3, 30])
def test_set_center_valid_pixels(image, property_, call_action, x, y):
    # Currently we have no range validation, for consistency with WCS coordinates.
    property_("width", 20)
    property_("height", 20)

    image.set_center(x, y)
    call_action.assert_called_with("setCenter", x, y)


@pytest.mark.parametrize("x,y,x_fmt,y_fmt,x_norm,y_norm", [
    ("123", "12", NF.DEGREES, NF.DEGREES, "123", "12"),
    ("123deg", "12 deg", NF.DEGREES, NF.DEGREES, "123", "12"),
    ("12:34:56.789", "12:34:56.789", NF.HMS, NF.DMS, "12:34:56.789", "12:34:56.789"),
    ("12h34m56.789s", "12d34m56.789s", NF.HMS, NF.DMS, "12:34:56.789", "12:34:56.789"),
    ("12h34m56.789s", "5h34m56.789s", NF.HMS, NF.HMS, "12:34:56.789", "5:34:56.789"),
    ("12d34m56.789s", "12d34m56.789s", NF.DMS, NF.DMS, "12:34:56.789", "12:34:56.789"),
])
def test_set_center_valid_wcs(image, property_, session_method, call_action, x, y, x_fmt, y_fmt, x_norm, y_norm):
    property_("valid_wcs", True)
    session_method("number_format", [(x_fmt, y_fmt, None)])

    image.set_center(x, y)
    call_action.assert_called_with("setCenterWcs", x_norm, y_norm)


@pytest.mark.parametrize("x,y,wcs,x_fmt,y_fmt,error_contains", [
    ("abc", "def", True, NF.DEGREES, NF.DEGREES, "Invalid function parameter"),
    ("123", "123", False, NF.DEGREES, NF.DEGREES, "does not contain valid WCS information"),
    ("123", "123", True, NF.HMS, NF.DMS, "does not match expected format"),
    ("123", "123", True, NF.DEGREES, NF.DMS, "does not match expected format"),
    (123, "123", True, NF.DEGREES, NF.DEGREES, "Cannot mix image and world coordinates"),
    ("123", 123, True, NF.DEGREES, NF.DEGREES, "Cannot mix image and world coordinates"),
])
def test_set_center_invalid(image, property_, session_method, call_action, x, y, wcs, x_fmt, y_fmt, error_contains):
    property_("width", 200)
    property_("height", 200)
    property_("valid_wcs", wcs)
    session_method("number_format", [(x_fmt, y_fmt, None)])

    with pytest.raises(Exception) as e:
        image.set_center(x, y)
    assert error_contains in str(e.value)


@pytest.mark.parametrize("axis", [SA.X, SA.Y])
@pytest.mark.parametrize("val,action,norm", [
    (123, "zoomToSize{0}", 123.0),
    ("123arcsec", "zoomToSize{0}Wcs", "123\""),
    ("123\"", "zoomToSize{0}Wcs", "123\""),
    ("123", "zoomToSize{0}Wcs", "123\""),
    ("123arcmin", "zoomToSize{0}Wcs", "123'"),
    ("123deg", "zoomToSize{0}Wcs", "123deg"),
    ("123 deg", "zoomToSize{0}Wcs", "123deg"),
])
def test_zoom_to_size(image, property_, call_action, axis, val, action, norm):
    property_("valid_wcs", True)
    image.zoom_to_size(val, axis)
    call_action.assert_called_with(action.format(axis.upper()), norm)


@pytest.mark.parametrize("axis", [SA.X, SA.Y])
@pytest.mark.parametrize("val,wcs,error_contains", [
    ("123px", True, "Invalid function parameter"),
    ("abc", True, "Invalid function parameter"),
    ("123arcsec", False, "does not contain valid WCS information"),
])
def test_zoom_to_size_invalid(image, property_, axis, val, wcs, error_contains):
    property_("valid_wcs", wcs)
    with pytest.raises(Exception) as e:
        image.zoom_to_size(val, axis)
    assert error_contains in str(e.value)<|MERGE_RESOLUTION|>--- conflicted
+++ resolved
@@ -4,10 +4,6 @@
 from carta.util import CartaValidationFailed
 from carta.constants import NumberFormat as NF, SpatialAxis as SA
 
-<<<<<<< HEAD
-=======
-
->>>>>>> 543fb57b
 # FIXTURES
 
 
@@ -43,38 +39,6 @@
 
 # TESTS
 
-<<<<<<< HEAD
-# DOCSTRINGS TODO move this to a separate test file (all classes in one place; use newer code from region)
-
-
-def test_image_class_has_docstring():
-    assert Image.__doc__ is not None
-
-
-def find_members(*classes, member_type=types.FunctionType):
-    for clazz in classes:
-        for name in dir(clazz):
-            if not name.startswith('__') and isinstance(getattr(clazz, name), member_type):
-                yield getattr(clazz, name)
-
-
-@pytest.mark.parametrize("member", find_members(Image))
-def test_image_methods_have_docstrings(member):
-    assert member.__doc__ is not None
-
-
-@pytest.mark.parametrize("member", find_members(Image, member_type=types.MethodType))
-def test_image_classmethods_have_docstrings(member):
-    assert member.__doc__ is not None
-
-
-@pytest.mark.parametrize("member", [m.fget for m in find_members(Image, member_type=property)])
-def test_image_properties_have_docstrings(member):
-    assert member.__doc__ is not None
-
-
-=======
->>>>>>> 543fb57b
 # CREATING AN IMAGE
 
 @pytest.mark.parametrize("args,kwargs,expected_params", [
@@ -114,11 +78,8 @@
 
 
 @pytest.mark.parametrize("name,classname", [
-<<<<<<< HEAD
     ("raster", "Raster"),
     ("contours", "Contours"),
-=======
->>>>>>> 543fb57b
     ("vectors", "VectorOverlay"),
 ])
 def test_subobjects(image, name, classname):
