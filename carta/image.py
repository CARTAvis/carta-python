"""This module contains an image class which represents a single image open in the session.

Image objects should not be instantiated directly, and should only be created through methods on the :obj:`carta.session.Session` object.
"""
<<<<<<< HEAD
import posixpath

from .constants import Colormap, Scaling, SmoothingMode, ContourDashMode, Polarization, CoordinateSystem, SpatialAxis, FileType, RegionType
from .util import Macro, cached, PixelValue, AngularSize, WorldCoordinate, BasePathMixin
from .validation import validate, Number, Color, Constant, Boolean, NoneOr, IterableOf, Evaluate, Attr, Attrs, OneOf, Size, Coordinate, String, Point
from .region import Region
=======
from .constants import Colormap, Scaling, SmoothingMode, ContourDashMode, Polarization, CoordinateSystem, SpatialAxis
from .util import Macro, cached
from .units import PixelValue, AngularSize, WorldCoordinate
from .validation import validate, Number, Color, Constant, Boolean, NoneOr, IterableOf, Evaluate, Attr, Attrs, OneOf, Size, Coordinate, all_optional
from .metadata import parse_header
>>>>>>> c5275709


class Image(BasePathMixin):
    """This object corresponds to an image open in a CARTA frontend session.

    This class should not be instantiated directly. Instead, use the session object's methods for opening new images or retrieving existing images.

    Parameters
    ----------
    session : :obj:`carta.session.Session`
        The session object associated with this image.
    image_id : integer
        The ID identifying this image within the session. This is a unique number which is not reused, not the index of the image within the list of currently open images.

    Attributes
    ----------
    session : :obj:`carta.session.Session`
        The session object associated with this image.
    image_id : integer
        The ID identifying this image within the session.
    """

    def __init__(self, session, image_id):
        self.session = session
        self.image_id = image_id

        self._base_path = f"frameMap[{image_id}]"
        self._frame = Macro("", self._base_path)

    @classmethod
    def new(cls, session, directory, file_name, hdu, append, image_arithmetic, make_active=True, update_directory=False):
        """Open or append a new image in the session and return an image object associated with it.

        This method should not be used directly. It is wrapped by :obj:`carta.session.Session.open_image`, :obj:`carta.session.Session.open_complex_image` and :obj:`carta.session.Session.open_LEL_image`.

        Parameters
        ----------
        session : :obj:`carta.session.Session`
            The session object.
        directory : string
            The directory containing the image file or the base directory for the LEL arithmetic expression, either relative to the session's current directory or an absolute path relative to the CARTA backend's root directory.
        file_name : string
            The name of the image file, or a LEL arithmetic expression.
        hdu : string
            The HDU to open.
        append : boolean
            Whether the image should be appended.
        image_arithmetic : boolean
            Whether the file name should be interpreted as a LEL expression.
        make_active : boolean
            Whether the image should be made active in the frontend. This only applies if an image is being appended. The default is ``True``.
        update_directory : boolean
            Whether the starting directory of the frontend file browser should be updated to the directory provided. The default is ``False``.

        Returns
        -------
        :obj:`carta.image.Image`
            A new image object.
        """
        command = "appendFile" if append else "openFile"
        directory = session.resolve_file_path(directory)

        params = [directory, file_name, hdu, image_arithmetic]
        if append:
            params.append(make_active)
        params.append(update_directory)

        image_id = session.call_action(command, *params, return_path="frameInfo.fileId")
        return cls(session, image_id)

    @classmethod
    def from_list(cls, session, image_list):
        """Create a list of image objects from a list of open images retrieved from the frontend.

        This method should not be used directly. It is wrapped by :obj:`carta.session.Session.image_list`.

        Parameters
        ----------
        session : :obj:`carta.session.Session`
            The session object.
        image_list : list of dicts
            The JSON object representing frame names retrieved from the frontend.

        Returns
        -------
        list of :obj:`carta.image.Image`
            A list of new image objects.
        """
        return [cls(session, f["value"]) for f in image_list]

    def __repr__(self):
        return f"{self.session.session_id}:{self.image_id}:{self.file_name}"

    # METADATA

    @property
    @cached
    def file_name(self):
        """The name of the image.

        Returns
        -------
        string
            The image name.
        """
        return self.get_value("frameInfo.fileInfo.name")

    @property
    @cached
    def directory(self):
        """The path to the directory containing the image.

        Returns
        -------
        string
            The directory path.
        """
        return self.get_value("frameInfo.directory")

    @property
    @cached
    def header(self):
        """The header of the image, parsed from the raw frontend data (see :obj:`carta.metadata.parse_header`).

        Returns
        -------
        dict of string to string, integer, float, boolean, ``None`` or list of strings
            The header of the image, with field names as keys.
        """
        raw_header = self.get_value("frameInfo.fileInfoExtended.headerEntries")
        return parse_header(raw_header)

    @property
    @cached
    def shape(self):
        """The shape of the image.

        Returns
        -------
        list of integers
            The shape of the image; dimensions ordered with width last.

        """
        return list(reversed([self.width, self.height, self.depth, self.num_polarizations][:self.ndim]))

    @property
    @cached
    def width(self):
        """The width of the image in pixels.

        Returns
        -------
        integer
            The width.
        """
        return self.get_value("frameInfo.fileInfoExtended.width")

    @property
    @cached
    def height(self):
        """The height of the image in pixels.

        Returns
        -------
        integer
            The height.
        """
        return self.get_value("frameInfo.fileInfoExtended.height")

    @property
    @cached
    def depth(self):
        """The depth of the image.

        Returns
        -------
        integer
            The depth.
        """
        return self.get_value("frameInfo.fileInfoExtended.depth")

    @property
    @cached
    def num_polarizations(self):
        """The number of polarizations of the image, excluding computed polarizations.

        Returns
        -------
        integer
            The number of polarizations.
        """
        return self.get_value("frameInfo.fileInfoExtended.stokes")

    @property
    @cached
    def ndim(self):
        """The number of dimensions of the image.

        Returns
        -------
        integer
            The number of dimensions.
        """
        return self.get_value("frameInfo.fileInfoExtended.dimensions")

    @property
    @cached
    def polarizations(self):
        """The available polarizations of the image.

        This includes Stokes parameters, correlations, and computed components.

        Returns
        -------
        list of members of :obj:`carta.constants.Polarization`
            The available polarizations.
        """
        return [Polarization(p) for p in self.get_value("polarizations")]

    # SELECTION

    def make_active(self):
        """Make this the active image."""
        self.session.call_action("setActiveFrameById", self.image_id)

    def make_spatial_reference(self):
        """Make this image the spatial reference."""
        self.session.call_action("setSpatialReference", self._frame)

    @validate(Boolean())
    def set_spatial_matching(self, state):
        """Enable or disable spatial matching.

        Parameters
        ----------
        state : boolean
            The desired spatial matching state.
        """
        self.session.call_action("setSpatialMatchingEnabled", self._frame, state)

    def make_spectral_reference(self):
        """Make this image the spectral reference."""
        self.session.call_action("setSpectralReference", self._frame)

    @validate(Boolean())
    def set_spectral_matching(self, state):
        """Enable or disable spectral matching.

        Parameters
        ----------
        state : boolean
            The desired spectral matching state.
        """
        self.session.call_action("setSpectralMatchingEnabled", self._frame, state)

    @validate(Boolean())
    def set_cube_matching(self, state):
        """Enable or disable spatial and spectral matching.

        Parameters
        ----------
        state : boolean
            The desired spatial and spectral matching state.
        """
        self.set_spatial_matching(state)
        self.set_spectral_matching(state)

    def make_raster_scaling_reference(self):
        """Make this image the raster scaling reference."""
        self.session.call_action("setRasterScalingReference", self._frame)

    @validate(Boolean())
    def set_raster_scaling_matching(self, state):
        """Enable or disable raster scaling matching.

        Parameters
        ----------
        state : boolean
            The desired raster scaling matching state.
        """
        self.session.call_action("setRasterScalingMatchingEnabled", self._frame, state)

    # NAVIGATION

    @validate(Evaluate(Number, 0, Attr("depth"), Number.INCLUDE_MIN, step=1), Boolean())
    def set_channel(self, channel, recursive=True):
        """Set the channel.

        Parameters
        ----------
        channel : {0}
            The desired channel.
        recursive : {1}
            Whether to perform the same change on all spectrally matched images. Defaults to True.
        """
        self.call_action("setChannels", channel, self.macro("", "requiredStokes"), recursive)

    @validate(Evaluate(OneOf, Attrs("polarizations")), Boolean())
    def set_polarization(self, polarization, recursive=True):
        """Set the polarization.

        Parameters
        ----------
        polarization : {0}
            The desired polarization.
        recursive : {1}
            Whether to perform the same change on all spectrally matched images. Defaults to True.
        """
        if polarization < Polarization.PTOTAL:
            polarization = self.polarizations.index(polarization)

        self.call_action("setChannels", self.macro("", "requiredChannel"), polarization, recursive)

    @property
    @cached
    def valid_wcs(self):
        """Whether the image contains valid WCS information.

        Returns
        -------
        boolean
            Whether the image has WCS information.
        """
        return self.get_value("validWcs")

    @validate(Coordinate(), Coordinate(), NoneOr(Constant(CoordinateSystem)))
    def set_center(self, x, y, system=None):
        """Set the center position, in image or world coordinates. Optionally change the session-wide coordinate system.

        Coordinates must either both be image coordinates or match the current number formats. Numbers and numeric strings with no units are interpreted as degrees.

        Parameters
        ----------
        x : {0}
            The X position.
        y : {1}
            The Y position.
        system : {2}
            The coordinate system. If this parameter is provided, the coordinate system will be changed session-wide before the X and Y coordinates are parsed.

        Raises
        ------
        ValueError
            If a mix of image and world coordinates is provided, if world coordinates are provided and the image has no valid WCS information, or if world coordinates do not match the session-wide number format.
        """
        if system is not None:
            self.session.set_coordinate_system(system)

        x_is_pixel = PixelValue.valid(str(x))
        y_is_pixel = PixelValue.valid(str(y))

        if x_is_pixel and y_is_pixel:
            # Image coordinates
            x_value = PixelValue.as_float(str(x))
            y_value = PixelValue.as_float(str(y))
            self.call_action("setCenter", x_value, y_value)

        elif x_is_pixel or y_is_pixel:
            raise ValueError("Cannot mix image and world coordinates.")

        else:
            if not self.valid_wcs:
                raise ValueError("Cannot parse world coordinates. This image does not contain valid WCS information. Please use image coordinates (in pixels) instead.")

            number_format_x, number_format_y, _ = self.session.number_format()
            x_value = WorldCoordinate.with_format(number_format_x).from_string(str(x), SpatialAxis.X)
            y_value = WorldCoordinate.with_format(number_format_y).from_string(str(y), SpatialAxis.Y)
            self.call_action("setCenterWcs", str(x_value), str(y_value))

    @validate(Size(), Constant(SpatialAxis))
    def zoom_to_size(self, size, axis):
        """Zoom to the given size along the specified axis.

        Numbers and numeric strings with no units are interpreted as arcseconds.

        Parameters
        ----------
        size : {0}
            The size to zoom to.
        axis : {1}
            The spatial axis to use.

        Raises
        ------
        ValueError
            If world coordinates are provided and the image has no valid WCS information.
        """
        size = str(size)

        if PixelValue.valid(size):
            self.call_action(f"zoomToSize{axis.upper()}", PixelValue.as_float(size))
        else:
            if not self.valid_wcs:
                raise ValueError("Cannot parse angular size. This image does not contain valid WCS information. Please use a pixel size instead.")
            self.call_action(f"zoomToSize{axis.upper()}Wcs", str(AngularSize.from_string(size)))

    @validate(Number(), Boolean())
    def set_zoom_level(self, zoom, absolute=True):
        """Set the zoom level.

        TODO: explain this more rigorously.

        Parameters
        ----------
        zoom : {0}
            The zoom level.
        absolute : {1}
            Whether the zoom level should be treated as absolute. By default it is adjusted by a scaling factor.
        """
        self.call_action("setZoom", zoom, absolute)

    # STYLE

    @validate(Constant(Colormap), Boolean(), NoneOr(Number()), NoneOr(Number()))
    def set_colormap(self, colormap, invert=False, bias=None, contrast=None):
        """Set the colormap.

        By default the colormap is not inverted, and the bias and contrast are reset to the frontend defaults of ``0`` and ``1`` respectively.

        Parameters
        ----------
        colormap : {0}
            The colormap.
        invert : {1}
            Whether the colormap should be inverted.
        bias : {2}
            A custom bias.
        contrast : {3}
            A custom contrast.
        """
        self.call_action("renderConfig.setColorMap", colormap)
        self.call_action("renderConfig.setInverted", invert)
        if bias is not None:
            self.call_action("renderConfig.setBias", bias)
        else:
            self.call_action("renderConfig.resetBias")
        if contrast is not None:
            self.call_action("renderConfig.setContrast", contrast)
        else:
            self.call_action("renderConfig.resetContrast")

    # TODO check whether this works as expected
    @validate(Constant(Scaling), NoneOr(Number()), NoneOr(Number()), NoneOr(Number(0, 100)), NoneOr(Number()), NoneOr(Number()))
    def set_scaling(self, scaling, alpha=None, gamma=None, rank=None, min=None, max=None):
        """Set the colormap scaling.

        Parameters
        ----------
        scaling : {0}
            The scaling type.
        alpha : {1}
            The alpha value (only applicable to ``LOG`` and ``POWER`` scaling types).
        gamma : {2}
            The gamma value (only applicable to the ``GAMMA`` scaling type).
        rank : {3}
            The clip percentile rank. If this is set, *min* and *max* are ignored, and will be calculated automatically.
        min : {4}
            Custom clip minimum. Only used if both *min* and *max* are set. Ignored if *rank* is set.
        max : {5}
            Custom clip maximum. Only used if both *min* and *max* are set. Ignored if *rank* is set.
        """
        self.call_action("renderConfig.setScaling", scaling)
        if scaling in (Scaling.LOG, Scaling.POWER) and alpha is not None:
            self.call_action("renderConfig.setAlpha", alpha)
        elif scaling == Scaling.GAMMA and gamma is not None:
            self.call_action("renderConfig.setGamma", gamma)
        if rank is not None:
            self.set_clip_percentile(rank)
        elif min is not None and max is not None:
            self.call_action("renderConfig.setCustomScale", min, max)

    @validate(Boolean())
    def set_raster_visible(self, state):
        """Set the raster image visibility.

        Parameters
        ----------
        state : {0}
            The desired visibility state.
        """
        self.call_action("renderConfig.setVisible", state)

    def show_raster(self):
        """Show the raster image."""
        self.set_raster_visible(True)

    def hide_raster(self):
        """Hide the raster image."""
        self.set_raster_visible(False)

    # CONTOURS

    @validate(*all_optional(IterableOf(Number()), Constant(SmoothingMode), Number()))
    def configure_contours(self, levels=None, smoothing_mode=None, smoothing_factor=None):
        """Configure contours.

        Parameters
        ----------
        levels : {0}
            The contour levels. This may be a numeric numpy array; e.g. the output of ``arange``. If this is unset, the current configured levels will be used.
        smoothing_mode : {1}
            The smoothing mode. If this is unset, the frontend default will be used.
        smoothing_factor : {2}
            The smoothing kernel size in pixels. If this is unset, the frontend default will be used.
        """
        if levels is None:
            levels = self.macro("contourConfig", "levels")
        if smoothing_mode is None:
            smoothing_mode = self.macro("contourConfig", "smoothingMode")
        if smoothing_factor is None:
            smoothing_factor = self.macro("contourConfig", "smoothingFactor")
        self.call_action("contourConfig.setContourConfiguration", levels, smoothing_mode, smoothing_factor)

    @validate(*all_optional(Constant(ContourDashMode), Number()))
    def set_contour_dash(self, dash_mode=None, thickness=None):
        """Set the contour dash style.

        Parameters
        ----------
        dash_mode : {0}
            The dash mode.
        thickness : {1}
            The dash thickness.
        """
        if dash_mode is not None:
            self.call_action("contourConfig.setDashMode", dash_mode)
        if thickness is not None:
            self.call_action("contourConfig.setThickness", thickness)

    @validate(Color())
    def set_contour_color(self, color):
        """Set the contour color.

        This automatically disables use of the contour colormap.

        Parameters
        ----------
        color : {0}
            The color. The default is green.
        """
        self.call_action("contourConfig.setColor", color)
        self.call_action("contourConfig.setColormapEnabled", False)

    @validate(Constant(Colormap), NoneOr(Number()), NoneOr(Number()))
    def set_contour_colormap(self, colormap, bias=None, contrast=None):
        """Set the contour colormap.

        This automatically enables use of the contour colormap.

        Parameters
        ----------
        colormap : {0}
            The colormap. The default is :obj:`carta.constants.Colormap.VIRIDIS`.
        bias : {1}
            The colormap bias.
        contrast : {2}
            The colormap contrast.
        """
        self.call_action("contourConfig.setColormap", colormap)
        self.call_action("contourConfig.setColormapEnabled", True)
        if bias is not None:
            self.call_action("contourConfig.setColormapBias", bias)
        if contrast is not None:
            self.call_action("contourConfig.setColormapContrast", contrast)

    def apply_contours(self):
        """Apply the contour configuration."""
        self.call_action("applyContours")

    @validate(*all_optional(*configure_contours.VARGS, *set_contour_dash.VARGS, *set_contour_color.VARGS, *set_contour_colormap.VARGS))
    def plot_contours(self, levels=None, smoothing_mode=None, smoothing_factor=None, dash_mode=None, thickness=None, color=None, colormap=None, bias=None, contrast=None):
        """Configure contour levels, scaling, dash, and colour or colourmap; and apply contours; in a single step.

        If both a colour and a colourmap are provided, the colourmap will be visible.

        Parameters
        ----------
        levels : {0}
            The contour levels. This may be a numeric numpy array; e.g. the output of ``arange``. If this is unset, the current configured levels will be used.
        smoothing_mode : {1}
            The smoothing mode. If this is unset, the frontend default will be used.
        smoothing_factor : {2}
            The smoothing kernel size in pixels. If this is unset, the frontend default will be used.
        dash_mode : {3}
            The dash mode.
        thickness : {4}
            The dash thickness.
        color : {5}
            The color. The default is green.
        colormap : {6}
            The colormap. The default is :obj:`carta.constants.Colormap.VIRIDIS`.
        bias : {7}
            The colormap bias.
        contrast : {8}
            The colormap contrast.
        """
        self.configure_contours(levels, smoothing_mode, smoothing_factor)
        self.set_contour_dash(dash_mode, thickness)
        if color is not None:
            self.set_contour_color(color)
        if colormap is not None:
            self.set_contour_colormap(colormap, bias, contrast)
        self.apply_contours()

    def clear_contours(self):
        """Clear the contours."""
        self.call_action("clearContours", True)

    @validate(Boolean())
    def set_contours_visible(self, state):
        """Set the contour visibility.

        Parameters
        ----------
        state : {0}
            The desired visibility state.
        """
        self.call_action("contourConfig.setVisible", state)

    def show_contours(self):
        """Show the contours."""
        self.set_contours_visible(True)

    def hide_contours(self):
        """Hide the contours."""
        self.set_contours_visible(False)

    # HISTOGRAM

    @validate(Boolean())
    def use_cube_histogram(self, contours=False):
        """Use the cube histogram.

        Parameters
        ----------
        contours : {0}
            Apply to the contours. By default this is applied to the raster image.
        """
        self.call_action(f"renderConfig.setUseCubeHistogram{'Contours' if contours else ''}", True)

    @validate(Boolean())
    def use_channel_histogram(self, contours=False):
        """Use the channel histogram.

        Parameters
        ----------
        contours : {0}
            Apply to the contours. By default this is applied to the raster image.
        """
        self.call_action(f"renderConfig.setUseCubeHistogram{'Contours' if contours else ''}", False)

    @validate(Number(0, 100))
    def set_clip_percentile(self, rank):
        """Set the clip percentile.

        Parameters
        ----------
        rank : {0}
            The percentile rank.
        """
        preset_ranks = [90, 95, 99, 99.5, 99.9, 99.95, 99.99, 100]
        self.call_action("renderConfig.setPercentileRank", rank)
        if rank not in preset_ranks:
            self.call_action("renderConfig.setPercentileRank", -1)  # select 'custom' rank button

    # REGIONS

    def region_list(self):
        """Return the list of regions associated with this image.

        Returns
        -------
        list of :obj:`carta.region.Region` objects.
        """
        region_ids = self.get_value("regionSet.regionIds")
        return [Region(self, region_id) for region_id in region_ids]

    @validate(String(), NoneOr(OneOf(FileType.CRTF, FileType.DS9_REG)))
    def import_regions(self, path, file_type=None):
        """Import regions into this image from a file.

        Parameters
        ----------
        path : {0}
            The path to the region file, either relative to the session's current directory or an absolute path relative to the CARTA backend's root directory.
        file_type : {1}
            The type of the region file. Omit this parameter to detect the type automatically from the file extension.

        Raises
        ------
        ValueError
            If no file format is specified, and the
        """
        directory, file_name = posixpath.split(path)

        # TODO actually use the file browser to fetch info for this file?
        # TODO merge in the hypercube PR first?

        if file_type is None:
            if file_name.endswith(".crtf"):
                file_type = FileType.CRTF
            elif file_name.endswith(".reg"):
                file_type = FileType.DS9_REG
            else:
                raise ValueError("The region file type could not be inferred from the file name. Please use the file_type parameter.")

        self.session.call_action("importRegion", directory, file_name, file_type, self._frame)

    def export_regions(self, path, file_type, coordinate_type):
        pass  # TODO

    @validate(Constant(RegionType), IterableOf(Point()), Number(), String())
    def add_region(self, region_type, points, rotation, name):
        """Add a new region to this image."""
        pass  # TODO call Region.new
        # TODO actually create individual functions with validation for the different types??

    # CLOSE

    def close(self):
        """Close this image."""
        self.session.call_action("closeFile", self._frame, False)<|MERGE_RESOLUTION|>--- conflicted
+++ resolved
@@ -2,20 +2,15 @@
 
 Image objects should not be instantiated directly, and should only be created through methods on the :obj:`carta.session.Session` object.
 """
-<<<<<<< HEAD
+
 import posixpath
 
 from .constants import Colormap, Scaling, SmoothingMode, ContourDashMode, Polarization, CoordinateSystem, SpatialAxis, FileType, RegionType
-from .util import Macro, cached, PixelValue, AngularSize, WorldCoordinate, BasePathMixin
-from .validation import validate, Number, Color, Constant, Boolean, NoneOr, IterableOf, Evaluate, Attr, Attrs, OneOf, Size, Coordinate, String, Point
+from .util import Macro, cached, BasePathMixin
+from .units import PixelValue, AngularSize, WorldCoordinate
+from .validation import validate, Number, Color, Constant, Boolean, NoneOr, IterableOf, Evaluate, Attr, Attrs, OneOf, Size, Coordinate, all_optional, String, Point
 from .region import Region
-=======
-from .constants import Colormap, Scaling, SmoothingMode, ContourDashMode, Polarization, CoordinateSystem, SpatialAxis
-from .util import Macro, cached
-from .units import PixelValue, AngularSize, WorldCoordinate
-from .validation import validate, Number, Color, Constant, Boolean, NoneOr, IterableOf, Evaluate, Attr, Attrs, OneOf, Size, Coordinate, all_optional
 from .metadata import parse_header
->>>>>>> c5275709
 
 
 class Image(BasePathMixin):
