"""This module contains an image class which represents a single image open in the session.

Image objects should not be instantiated directly, and should only be created through methods on the :obj:`carta.session.Session` object.
"""

<<<<<<< HEAD
from .constants import Polarization, SpatialAxis
=======
from .constants import Colormap, Scaling, SmoothingMode, ContourDashMode, Polarization, SpatialAxis
>>>>>>> 543fb57b
from .util import Macro, cached, BasePathMixin
from .units import AngularSize, WorldCoordinate
from .validation import validate, Number, Constant, Boolean, Evaluate, Attr, Attrs, OneOf, Size, Coordinate
from .metadata import parse_header
from .vector_overlay import VectorOverlay

from .raster import Raster
from .contours import Contours
from .vector_overlay import VectorOverlay


class Image(BasePathMixin):
    """This object corresponds to an image open in a CARTA frontend session.

    This class should not be instantiated directly. Instead, use the session object's methods for opening new images or retrieving existing images.

    Parameters
    ----------
    session : :obj:`carta.session.Session`
        The session object associated with this image.
    image_id : integer
        The ID identifying this image within the session. This is a unique number which is not reused, not the index of the image within the list of currently open images.

    Attributes
    ----------
    session : :obj:`carta.session.Session`
        The session object associated with this image.
    image_id : integer
        The ID identifying this image within the session.
    """

    def __init__(self, session, image_id):
        self.session = session
        self.image_id = image_id

        self._base_path = f"frameMap[{image_id}]"
        self._frame = Macro("", self._base_path)

        # Sub-objects grouping related functions
<<<<<<< HEAD
        self.raster = Raster(self)
        self.contours = Contours(self)
=======
>>>>>>> 543fb57b
        self.vectors = VectorOverlay(self)

    @classmethod
    def new(cls, session, directory, file_name, hdu, append, image_arithmetic, make_active=True, update_directory=False):
        """Open or append a new image in the session and return an image object associated with it.

        This method should not be used directly. It is wrapped by :obj:`carta.session.Session.open_image`, :obj:`carta.session.Session.open_complex_image` and :obj:`carta.session.Session.open_LEL_image`.

        Parameters
        ----------
        session : :obj:`carta.session.Session`
            The session object.
        directory : string
            The directory containing the image file or the base directory for the LEL arithmetic expression, either relative to the session's current directory or an absolute path relative to the CARTA backend's root directory.
        file_name : string
            The name of the image file, or a LEL arithmetic expression.
        hdu : string
            The HDU to open.
        append : boolean
            Whether the image should be appended.
        image_arithmetic : boolean
            Whether the file name should be interpreted as a LEL expression.
        make_active : boolean
            Whether the image should be made active in the frontend. This only applies if an image is being appended. The default is ``True``.
        update_directory : boolean
            Whether the starting directory of the frontend file browser should be updated to the directory provided. The default is ``False``.

        Returns
        -------
        :obj:`carta.image.Image`
            A new image object.
        """
        command = "appendFile" if append else "openFile"
        directory = session.resolve_file_path(directory)

        params = [directory, file_name, hdu, image_arithmetic]
        if append:
            params.append(make_active)
        params.append(update_directory)

        image_id = session.call_action(command, *params, return_path="frameInfo.fileId")
        return cls(session, image_id)

    @classmethod
    def from_list(cls, session, image_list):
        """Create a list of image objects from a list of open images retrieved from the frontend.

        This method should not be used directly. It is wrapped by :obj:`carta.session.Session.image_list`.

        Parameters
        ----------
        session : :obj:`carta.session.Session`
            The session object.
        image_list : list of dicts
            The JSON object representing frame names retrieved from the frontend.

        Returns
        -------
        list of :obj:`carta.image.Image`
            A list of new image objects.
        """
        return [cls(session, f["value"]) for f in image_list]

    def __repr__(self):
        """A human-readable representation of this image object."""
        return f"{self.session.session_id}:{self.image_id}:{self.file_name}"

    # METADATA

    @property
    @cached
    def file_name(self):
        """The name of the image.

        Returns
        -------
        string
            The image name.
        """
        return self.get_value("frameInfo.fileInfo.name")

    @property
    @cached
    def directory(self):
        """The path to the directory containing the image.

        Returns
        -------
        string
            The directory path.
        """
        return self.get_value("frameInfo.directory")

    @property
    @cached
    def header(self):
        """The header of the image, parsed from the raw frontend data (see :obj:`carta.metadata.parse_header`).

        Returns
        -------
        dict of string to string, integer, float, boolean, ``None`` or list of strings
            The header of the image, with field names as keys.
        """
        raw_header = self.get_value("frameInfo.fileInfoExtended.headerEntries")
        return parse_header(raw_header)

    @property
    @cached
    def shape(self):
        """The shape of the image.

        Returns
        -------
        list of integers
            The shape of the image; dimensions ordered with width last.

        """
        return list(reversed([self.width, self.height, self.depth, self.num_polarizations][:self.ndim]))

    @property
    @cached
    def width(self):
        """The width of the image in pixels.

        Returns
        -------
        integer
            The width.
        """
        return self.get_value("frameInfo.fileInfoExtended.width")

    @property
    @cached
    def height(self):
        """The height of the image in pixels.

        Returns
        -------
        integer
            The height.
        """
        return self.get_value("frameInfo.fileInfoExtended.height")

    @property
    @cached
    def depth(self):
        """The depth of the image.

        Returns
        -------
        integer
            The depth.
        """
        return self.get_value("frameInfo.fileInfoExtended.depth")

    @property
    @cached
    def num_polarizations(self):
        """The number of polarizations of the image, excluding computed polarizations.

        Returns
        -------
        integer
            The number of polarizations.
        """
        return self.get_value("frameInfo.fileInfoExtended.stokes")

    @property
    @cached
    def ndim(self):
        """The number of dimensions of the image.

        Returns
        -------
        integer
            The number of dimensions.
        """
        return self.get_value("frameInfo.fileInfoExtended.dimensions")

    @property
    @cached
    def polarizations(self):
        """The available polarizations of the image.

        This includes Stokes parameters, correlations, and computed components.

        Returns
        -------
        list of members of :obj:`carta.constants.Polarization`
            The available polarizations.
        """
        return [Polarization(p) for p in self.get_value("polarizations")]

    # SELECTION

    def make_active(self):
        """Make this the active image."""
        self.session.call_action("setActiveFrameById", self.image_id)

    def make_spatial_reference(self):
        """Make this image the spatial reference."""
        self.session.call_action("setSpatialReference", self._frame)

    @validate(Boolean())
    def set_spatial_matching(self, state):
        """Enable or disable spatial matching.

        Parameters
        ----------
        state : boolean
            The desired spatial matching state.
        """
        self.session.call_action("setSpatialMatchingEnabled", self._frame, state)

    def make_spectral_reference(self):
        """Make this image the spectral reference."""
        self.session.call_action("setSpectralReference", self._frame)

    @validate(Boolean())
    def set_spectral_matching(self, state):
        """Enable or disable spectral matching.

        Parameters
        ----------
        state : boolean
            The desired spectral matching state.
        """
        self.session.call_action("setSpectralMatchingEnabled", self._frame, state)

    @validate(Boolean())
    def set_cube_matching(self, state):
        """Enable or disable spatial and spectral matching.

        Parameters
        ----------
        state : boolean
            The desired spatial and spectral matching state.
        """
        self.set_spatial_matching(state)
        self.set_spectral_matching(state)

    def make_raster_scaling_reference(self):
        """Make this image the raster scaling reference."""
        self.session.call_action("setRasterScalingReference", self._frame)

    @validate(Boolean())
    def set_raster_scaling_matching(self, state):
        """Enable or disable raster scaling matching.

        Parameters
        ----------
        state : boolean
            The desired raster scaling matching state.
        """
        self.session.call_action("setRasterScalingMatchingEnabled", self._frame, state)

    # NAVIGATION

    @validate(Evaluate(Number, 0, Attr("depth"), Number.INCLUDE_MIN, step=1), Boolean())
    def set_channel(self, channel, recursive=True):
        """Set the channel.

        Parameters
        ----------
        channel : {0}
            The desired channel.
        recursive : {1}
            Whether to perform the same change on all spectrally matched images. Defaults to True.
        """
        self.call_action("setChannels", channel, self.macro("", "requiredStokes"), recursive)

    @validate(Evaluate(OneOf, Attrs("polarizations")), Boolean())
    def set_polarization(self, polarization, recursive=True):
        """Set the polarization.

        Parameters
        ----------
        polarization : {0}
            The desired polarization.
        recursive : {1}
            Whether to perform the same change on all spectrally matched images. Defaults to True.
        """
        if polarization < Polarization.PTOTAL:
            polarization = self.polarizations.index(polarization)

        self.call_action("setChannels", self.macro("", "requiredChannel"), polarization, recursive)

    @property
    @cached
    def valid_wcs(self):
        """Whether the image contains valid WCS information.

        Returns
        -------
        boolean
            Whether the image has WCS information.
        """
        return self.get_value("validWcs")

    @validate(Coordinate(), Coordinate())
    def set_center(self, x, y):
        """Set the center position, in image or world coordinates.

        World coordinates are interpreted according to the session's globally set coordinate system and any custom number formats. These can be changed using :obj:`carta.session.set_coordinate_system` and :obj:`set_custom_number_format`.

        Coordinates must either both be image coordinates or match the current number formats. Numbers are interpreted as image coordinates, and numeric strings with no units are interpreted as degrees.

        Parameters
        ----------
        x : {0}
            The X position.
        y : {1}
            The Y position.

        Raises
        ------
        ValueError
            If a mix of image and world coordinates is provided, if world coordinates are provided and the image has no valid WCS information, or if world coordinates do not match the session-wide number formats.
        """
        x_is_pixel = isinstance(x, (int, float))
        y_is_pixel = isinstance(y, (int, float))

        if x_is_pixel and y_is_pixel:
            # Image coordinates
            self.call_action("setCenter", x, y)

        elif x_is_pixel or y_is_pixel:
            raise ValueError("Cannot mix image and world coordinates.")

        else:
            if not self.valid_wcs:
                raise ValueError("Cannot parse world coordinates. This image does not contain valid WCS information. Please use image coordinates (in pixels) instead.")

            number_format_x, number_format_y, _ = self.session.number_format()
            x_value = WorldCoordinate.with_format(number_format_x).from_string(x, SpatialAxis.X)
            y_value = WorldCoordinate.with_format(number_format_y).from_string(y, SpatialAxis.Y)
            self.call_action("setCenterWcs", str(x_value), str(y_value))

    @validate(Size(), Constant(SpatialAxis))
    def zoom_to_size(self, size, axis):
        """Zoom to the given size along the specified axis.

        Numbers are interpreted as pixel sizes. Numeric strings with no units are interpreted as arcseconds.

        Parameters
        ----------
        size : {0}
            The size to zoom to.
        axis : {1}
            The spatial axis to use.

        Raises
        ------
        ValueError
            If an angular size is provided and the image has no valid WCS information.
        """
        if isinstance(size, (int, float)):
            self.call_action(f"zoomToSize{axis.upper()}", size)
        else:
            if not self.valid_wcs:
                raise ValueError("Cannot parse angular size. This image does not contain valid WCS information. Please use a pixel size instead.")
            self.call_action(f"zoomToSize{axis.upper()}Wcs", str(AngularSize.from_string(size)))

    @validate(Number(), Boolean())
    def set_zoom_level(self, zoom, absolute=True):
        """Set the zoom level.

        TODO: explain this more rigorously.

        Parameters
        ----------
        zoom : {0}
            The zoom level.
        absolute : {1}
            Whether the zoom level should be treated as absolute. By default it is adjusted by a scaling factor.
        """
        self.call_action("setZoom", zoom, absolute)

    # CLOSE

    def close(self):
        """Close this image."""
        self.session.call_action("closeFile", self._frame, False)<|MERGE_RESOLUTION|>--- conflicted
+++ resolved
@@ -3,16 +3,11 @@
 Image objects should not be instantiated directly, and should only be created through methods on the :obj:`carta.session.Session` object.
 """
 
-<<<<<<< HEAD
 from .constants import Polarization, SpatialAxis
-=======
-from .constants import Colormap, Scaling, SmoothingMode, ContourDashMode, Polarization, SpatialAxis
->>>>>>> 543fb57b
 from .util import Macro, cached, BasePathMixin
 from .units import AngularSize, WorldCoordinate
 from .validation import validate, Number, Constant, Boolean, Evaluate, Attr, Attrs, OneOf, Size, Coordinate
 from .metadata import parse_header
-from .vector_overlay import VectorOverlay
 
 from .raster import Raster
 from .contours import Contours
@@ -47,11 +42,8 @@
         self._frame = Macro("", self._base_path)
 
         # Sub-objects grouping related functions
-<<<<<<< HEAD
         self.raster = Raster(self)
         self.contours = Contours(self)
-=======
->>>>>>> 543fb57b
         self.vectors = VectorOverlay(self)
 
     @classmethod
