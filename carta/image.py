--- conflicted
+++ resolved
@@ -2,15 +2,9 @@
 
 Image objects should not be instantiated directly, and should only be created through methods on the :obj:`carta.session.Session` object.
 """
-<<<<<<< HEAD
 from .constants import Colormap, Scaling, SmoothingMode, ContourDashMode, Polarization, SpatialAxis
-from .util import Macro, cached
+from .util import Macro, cached, BasePathMixin
 from .units import AngularSize, WorldCoordinate
-=======
-from .constants import Colormap, Scaling, SmoothingMode, ContourDashMode, Polarization, CoordinateSystem, SpatialAxis
-from .util import Macro, cached, BasePathMixin
-from .units import PixelValue, AngularSize, WorldCoordinate
->>>>>>> 69e63a9d
 from .validation import validate, Number, Color, Constant, Boolean, NoneOr, IterableOf, Evaluate, Attr, Attrs, OneOf, Size, Coordinate, all_optional
 from .metadata import parse_header
 
