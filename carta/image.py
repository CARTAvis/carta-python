--- conflicted
+++ resolved
@@ -41,12 +41,9 @@
         self._base_path = f"frameMap[{image_id}]"
         self._frame = Macro("", self._base_path)
 
-<<<<<<< HEAD
-        self.regions = RegionSet(self)
-=======
         # Sub-objects grouping related functions
         self.vectors = VectorOverlay(self)
->>>>>>> 543fb57b
+        self.regions = RegionSet(self)
 
     @classmethod
     def new(cls, session, directory, file_name, hdu, append, image_arithmetic, make_active=True, update_directory=False):
