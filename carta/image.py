"""This module contains an image class which represents a single image open in the session.

Image objects should not be instantiated directly, and should only be created through methods on the :obj:`carta.session.Session` object.
"""
<<<<<<< HEAD

from .constants import Colormap, Scaling, SmoothingMode, ContourDashMode, Polarization, CoordinateSystem, SpatialAxis
from .util import Macro, cached, BasePathMixin
from .units import PixelValue, AngularSize, WorldCoordinate
=======
from .constants import Colormap, Scaling, SmoothingMode, ContourDashMode, Polarization, SpatialAxis
from .util import Macro, cached
from .units import AngularSize, WorldCoordinate
>>>>>>> 2fb783b9
from .validation import validate, Number, Color, Constant, Boolean, NoneOr, IterableOf, Evaluate, Attr, Attrs, OneOf, Size, Coordinate, all_optional
from .region import RegionSet
from .metadata import parse_header


class Image(BasePathMixin):
    """This object corresponds to an image open in a CARTA frontend session.

    This class should not be instantiated directly. Instead, use the session object's methods for opening new images or retrieving existing images.

    Parameters
    ----------
    session : :obj:`carta.session.Session`
        The session object associated with this image.
    image_id : integer
        The ID identifying this image within the session. This is a unique number which is not reused, not the index of the image within the list of currently open images.

    Attributes
    ----------
    session : :obj:`carta.session.Session`
        The session object associated with this image.
    image_id : integer
        The ID identifying this image within the session.
    regions : :obj:`carta.region.RegionSet` object
        Functions for manipulating regions associated with this image.
    """

    def __init__(self, session, image_id):
        self.session = session
        self.image_id = image_id

        self._base_path = f"frameMap[{image_id}]"
        self._frame = Macro("", self._base_path)

        self.regions = RegionSet(self)

    @classmethod
    def new(cls, session, directory, file_name, hdu, append, image_arithmetic, make_active=True, update_directory=False):
        """Open or append a new image in the session and return an image object associated with it.

        This method should not be used directly. It is wrapped by :obj:`carta.session.Session.open_image`, :obj:`carta.session.Session.open_complex_image` and :obj:`carta.session.Session.open_LEL_image`.

        Parameters
        ----------
        session : :obj:`carta.session.Session`
            The session object.
        directory : string
            The directory containing the image file or the base directory for the LEL arithmetic expression, either relative to the session's current directory or an absolute path relative to the CARTA backend's root directory.
        file_name : string
            The name of the image file, or a LEL arithmetic expression.
        hdu : string
            The HDU to open.
        append : boolean
            Whether the image should be appended.
        image_arithmetic : boolean
            Whether the file name should be interpreted as a LEL expression.
        make_active : boolean
            Whether the image should be made active in the frontend. This only applies if an image is being appended. The default is ``True``.
        update_directory : boolean
            Whether the starting directory of the frontend file browser should be updated to the directory provided. The default is ``False``.

        Returns
        -------
        :obj:`carta.image.Image`
            A new image object.
        """
        command = "appendFile" if append else "openFile"
        directory = session.resolve_file_path(directory)

        params = [directory, file_name, hdu, image_arithmetic]
        if append:
            params.append(make_active)
        params.append(update_directory)

        image_id = session.call_action(command, *params, return_path="frameInfo.fileId")
        return cls(session, image_id)

    @classmethod
    def from_list(cls, session, image_list):
        """Create a list of image objects from a list of open images retrieved from the frontend.

        This method should not be used directly. It is wrapped by :obj:`carta.session.Session.image_list`.

        Parameters
        ----------
        session : :obj:`carta.session.Session`
            The session object.
        image_list : list of dicts
            The JSON object representing frame names retrieved from the frontend.

        Returns
        -------
        list of :obj:`carta.image.Image`
            A list of new image objects.
        """
        return [cls(session, f["value"]) for f in image_list]

    def __repr__(self):
        return f"{self.session.session_id}:{self.image_id}:{self.file_name}"

    # METADATA

    @property
    @cached
    def file_name(self):
        """The name of the image.

        Returns
        -------
        string
            The image name.
        """
        return self.get_value("frameInfo.fileInfo.name")

    @property
    @cached
    def directory(self):
        """The path to the directory containing the image.

        Returns
        -------
        string
            The directory path.
        """
        return self.get_value("frameInfo.directory")

    @property
    @cached
    def header(self):
        """The header of the image, parsed from the raw frontend data (see :obj:`carta.metadata.parse_header`).

        Returns
        -------
        dict of string to string, integer, float, boolean, ``None`` or list of strings
            The header of the image, with field names as keys.
        """
        raw_header = self.get_value("frameInfo.fileInfoExtended.headerEntries")
        return parse_header(raw_header)

    @property
    @cached
    def shape(self):
        """The shape of the image.

        Returns
        -------
        list of integers
            The shape of the image; dimensions ordered with width last.

        """
        return list(reversed([self.width, self.height, self.depth, self.num_polarizations][:self.ndim]))

    @property
    @cached
    def width(self):
        """The width of the image in pixels.

        Returns
        -------
        integer
            The width.
        """
        return self.get_value("frameInfo.fileInfoExtended.width")

    @property
    @cached
    def height(self):
        """The height of the image in pixels.

        Returns
        -------
        integer
            The height.
        """
        return self.get_value("frameInfo.fileInfoExtended.height")

    @property
    @cached
    def depth(self):
        """The depth of the image.

        Returns
        -------
        integer
            The depth.
        """
        return self.get_value("frameInfo.fileInfoExtended.depth")

    @property
    @cached
    def num_polarizations(self):
        """The number of polarizations of the image, excluding computed polarizations.

        Returns
        -------
        integer
            The number of polarizations.
        """
        return self.get_value("frameInfo.fileInfoExtended.stokes")

    @property
    @cached
    def ndim(self):
        """The number of dimensions of the image.

        Returns
        -------
        integer
            The number of dimensions.
        """
        return self.get_value("frameInfo.fileInfoExtended.dimensions")

    @property
    @cached
    def polarizations(self):
        """The available polarizations of the image.

        This includes Stokes parameters, correlations, and computed components.

        Returns
        -------
        list of members of :obj:`carta.constants.Polarization`
            The available polarizations.
        """
        return [Polarization(p) for p in self.get_value("polarizations")]

    # SELECTION

    def make_active(self):
        """Make this the active image."""
        self.session.call_action("setActiveFrameById", self.image_id)

    def make_spatial_reference(self):
        """Make this image the spatial reference."""
        self.session.call_action("setSpatialReference", self._frame)

    @validate(Boolean())
    def set_spatial_matching(self, state):
        """Enable or disable spatial matching.

        Parameters
        ----------
        state : boolean
            The desired spatial matching state.
        """
        self.session.call_action("setSpatialMatchingEnabled", self._frame, state)

    def make_spectral_reference(self):
        """Make this image the spectral reference."""
        self.session.call_action("setSpectralReference", self._frame)

    @validate(Boolean())
    def set_spectral_matching(self, state):
        """Enable or disable spectral matching.

        Parameters
        ----------
        state : boolean
            The desired spectral matching state.
        """
        self.session.call_action("setSpectralMatchingEnabled", self._frame, state)

    @validate(Boolean())
    def set_cube_matching(self, state):
        """Enable or disable spatial and spectral matching.

        Parameters
        ----------
        state : boolean
            The desired spatial and spectral matching state.
        """
        self.set_spatial_matching(state)
        self.set_spectral_matching(state)

    def make_raster_scaling_reference(self):
        """Make this image the raster scaling reference."""
        self.session.call_action("setRasterScalingReference", self._frame)

    @validate(Boolean())
    def set_raster_scaling_matching(self, state):
        """Enable or disable raster scaling matching.

        Parameters
        ----------
        state : boolean
            The desired raster scaling matching state.
        """
        self.session.call_action("setRasterScalingMatchingEnabled", self._frame, state)

    # NAVIGATION

    @validate(Evaluate(Number, 0, Attr("depth"), Number.INCLUDE_MIN, step=1), Boolean())
    def set_channel(self, channel, recursive=True):
        """Set the channel.

        Parameters
        ----------
        channel : {0}
            The desired channel.
        recursive : {1}
            Whether to perform the same change on all spectrally matched images. Defaults to True.
        """
        self.call_action("setChannels", channel, self.macro("", "requiredStokes"), recursive)

    @validate(Evaluate(OneOf, Attrs("polarizations")), Boolean())
    def set_polarization(self, polarization, recursive=True):
        """Set the polarization.

        Parameters
        ----------
        polarization : {0}
            The desired polarization.
        recursive : {1}
            Whether to perform the same change on all spectrally matched images. Defaults to True.
        """
        if polarization < Polarization.PTOTAL:
            polarization = self.polarizations.index(polarization)

        self.call_action("setChannels", self.macro("", "requiredChannel"), polarization, recursive)

    @property
    @cached
    def valid_wcs(self):
        """Whether the image contains valid WCS information.

        Returns
        -------
        boolean
            Whether the image has WCS information.
        """
        return self.get_value("validWcs")

    @validate(Coordinate(), Coordinate())
    def set_center(self, x, y):
        """Set the center position, in image or world coordinates.

        World coordinates are interpreted according to the session's globally set coordinate system and any custom number formats. These can be changed using :obj:`carta.session.set_coordinate_system` and :obj:`set_custom_number_format`.

        Coordinates must either both be image coordinates or match the current number formats. Numbers are interpreted as image coordinates, and numeric strings with no units are interpreted as degrees.

        Parameters
        ----------
        x : {0}
            The X position.
        y : {1}
            The Y position.

        Raises
        ------
        ValueError
            If a mix of image and world coordinates is provided, if world coordinates are provided and the image has no valid WCS information, or if world coordinates do not match the session-wide number formats.
        """
        x_is_pixel = isinstance(x, (int, float))
        y_is_pixel = isinstance(y, (int, float))

        if x_is_pixel and y_is_pixel:
            # Image coordinates
            self.call_action("setCenter", x, y)

        elif x_is_pixel or y_is_pixel:
            raise ValueError("Cannot mix image and world coordinates.")

        else:
            if not self.valid_wcs:
                raise ValueError("Cannot parse world coordinates. This image does not contain valid WCS information. Please use image coordinates (in pixels) instead.")

            number_format_x, number_format_y, _ = self.session.number_format()
            x_value = WorldCoordinate.with_format(number_format_x).from_string(x, SpatialAxis.X)
            y_value = WorldCoordinate.with_format(number_format_y).from_string(y, SpatialAxis.Y)
            self.call_action("setCenterWcs", str(x_value), str(y_value))

    @validate(Size(), Constant(SpatialAxis))
    def zoom_to_size(self, size, axis):
        """Zoom to the given size along the specified axis.

        Numbers are interpreted as pixel sizes. Numeric strings with no units are interpreted as arcseconds.

        Parameters
        ----------
        size : {0}
            The size to zoom to.
        axis : {1}
            The spatial axis to use.

        Raises
        ------
        ValueError
            If an angular size is provided and the image has no valid WCS information.
        """
        if isinstance(size, (int, float)):
            self.call_action(f"zoomToSize{axis.upper()}", size)
        else:
            if not self.valid_wcs:
                raise ValueError("Cannot parse angular size. This image does not contain valid WCS information. Please use a pixel size instead.")
            self.call_action(f"zoomToSize{axis.upper()}Wcs", str(AngularSize.from_string(size)))

    @validate(Number(), Boolean())
    def set_zoom_level(self, zoom, absolute=True):
        """Set the zoom level.

        TODO: explain this more rigorously.

        Parameters
        ----------
        zoom : {0}
            The zoom level.
        absolute : {1}
            Whether the zoom level should be treated as absolute. By default it is adjusted by a scaling factor.
        """
        self.call_action("setZoom", zoom, absolute)

    # STYLE

    @validate(Constant(Colormap), Boolean(), NoneOr(Number()), NoneOr(Number()))
    def set_colormap(self, colormap, invert=False, bias=None, contrast=None):
        """Set the colormap.

        By default the colormap is not inverted, and the bias and contrast are reset to the frontend defaults of ``0`` and ``1`` respectively.

        Parameters
        ----------
        colormap : {0}
            The colormap.
        invert : {1}
            Whether the colormap should be inverted.
        bias : {2}
            A custom bias.
        contrast : {3}
            A custom contrast.
        """
        self.call_action("renderConfig.setColorMap", colormap)
        self.call_action("renderConfig.setInverted", invert)
        if bias is not None:
            self.call_action("renderConfig.setBias", bias)
        else:
            self.call_action("renderConfig.resetBias")
        if contrast is not None:
            self.call_action("renderConfig.setContrast", contrast)
        else:
            self.call_action("renderConfig.resetContrast")

    # TODO check whether this works as expected
    @validate(Constant(Scaling), NoneOr(Number()), NoneOr(Number()), NoneOr(Number(0, 100)), NoneOr(Number()), NoneOr(Number()))
    def set_scaling(self, scaling, alpha=None, gamma=None, rank=None, min=None, max=None):
        """Set the colormap scaling.

        Parameters
        ----------
        scaling : {0}
            The scaling type.
        alpha : {1}
            The alpha value (only applicable to ``LOG`` and ``POWER`` scaling types).
        gamma : {2}
            The gamma value (only applicable to the ``GAMMA`` scaling type).
        rank : {3}
            The clip percentile rank. If this is set, *min* and *max* are ignored, and will be calculated automatically.
        min : {4}
            Custom clip minimum. Only used if both *min* and *max* are set. Ignored if *rank* is set.
        max : {5}
            Custom clip maximum. Only used if both *min* and *max* are set. Ignored if *rank* is set.
        """
        self.call_action("renderConfig.setScaling", scaling)
        if scaling in (Scaling.LOG, Scaling.POWER) and alpha is not None:
            self.call_action("renderConfig.setAlpha", alpha)
        elif scaling == Scaling.GAMMA and gamma is not None:
            self.call_action("renderConfig.setGamma", gamma)
        if rank is not None:
            self.set_clip_percentile(rank)
        elif min is not None and max is not None:
            self.call_action("renderConfig.setCustomScale", min, max)

    @validate(Boolean())
    def set_raster_visible(self, state):
        """Set the raster image visibility.

        Parameters
        ----------
        state : {0}
            The desired visibility state.
        """
        self.call_action("renderConfig.setVisible", state)

    def show_raster(self):
        """Show the raster image."""
        self.set_raster_visible(True)

    def hide_raster(self):
        """Hide the raster image."""
        self.set_raster_visible(False)

    # CONTOURS

    @validate(*all_optional(IterableOf(Number()), Constant(SmoothingMode), Number()))
    def configure_contours(self, levels=None, smoothing_mode=None, smoothing_factor=None):
        """Configure contours.

        Parameters
        ----------
        levels : {0}
            The contour levels. This may be a numeric numpy array; e.g. the output of ``arange``. If this is unset, the current configured levels will be used.
        smoothing_mode : {1}
            The smoothing mode. If this is unset, the frontend default will be used.
        smoothing_factor : {2}
            The smoothing kernel size in pixels. If this is unset, the frontend default will be used.
        """
        if levels is None:
            levels = self.macro("contourConfig", "levels")
        if smoothing_mode is None:
            smoothing_mode = self.macro("contourConfig", "smoothingMode")
        if smoothing_factor is None:
            smoothing_factor = self.macro("contourConfig", "smoothingFactor")
        self.call_action("contourConfig.setContourConfiguration", levels, smoothing_mode, smoothing_factor)

    @validate(*all_optional(Constant(ContourDashMode), Number()))
    def set_contour_dash(self, dash_mode=None, thickness=None):
        """Set the contour dash style.

        Parameters
        ----------
        dash_mode : {0}
            The dash mode.
        thickness : {1}
            The dash thickness.
        """
        if dash_mode is not None:
            self.call_action("contourConfig.setDashMode", dash_mode)
        if thickness is not None:
            self.call_action("contourConfig.setThickness", thickness)

    @validate(Color())
    def set_contour_color(self, color):
        """Set the contour color.

        This automatically disables use of the contour colormap.

        Parameters
        ----------
        color : {0}
            The color. The default is green.
        """
        self.call_action("contourConfig.setColor", color)
        self.call_action("contourConfig.setColormapEnabled", False)

    @validate(Constant(Colormap), NoneOr(Number()), NoneOr(Number()))
    def set_contour_colormap(self, colormap, bias=None, contrast=None):
        """Set the contour colormap.

        This automatically enables use of the contour colormap.

        Parameters
        ----------
        colormap : {0}
            The colormap. The default is :obj:`carta.constants.Colormap.VIRIDIS`.
        bias : {1}
            The colormap bias.
        contrast : {2}
            The colormap contrast.
        """
        self.call_action("contourConfig.setColormap", colormap)
        self.call_action("contourConfig.setColormapEnabled", True)
        if bias is not None:
            self.call_action("contourConfig.setColormapBias", bias)
        if contrast is not None:
            self.call_action("contourConfig.setColormapContrast", contrast)

    def apply_contours(self):
        """Apply the contour configuration."""
        self.call_action("applyContours")

    @validate(*all_optional(*configure_contours.VARGS, *set_contour_dash.VARGS, *set_contour_color.VARGS, *set_contour_colormap.VARGS))
    def plot_contours(self, levels=None, smoothing_mode=None, smoothing_factor=None, dash_mode=None, thickness=None, color=None, colormap=None, bias=None, contrast=None):
        """Configure contour levels, scaling, dash, and colour or colourmap; and apply contours; in a single step.

        If both a colour and a colourmap are provided, the colourmap will be visible.

        Parameters
        ----------
        levels : {0}
            The contour levels. This may be a numeric numpy array; e.g. the output of ``arange``. If this is unset, the current configured levels will be used.
        smoothing_mode : {1}
            The smoothing mode. If this is unset, the frontend default will be used.
        smoothing_factor : {2}
            The smoothing kernel size in pixels. If this is unset, the frontend default will be used.
        dash_mode : {3}
            The dash mode.
        thickness : {4}
            The dash thickness.
        color : {5}
            The color. The default is green.
        colormap : {6}
            The colormap. The default is :obj:`carta.constants.Colormap.VIRIDIS`.
        bias : {7}
            The colormap bias.
        contrast : {8}
            The colormap contrast.
        """
        self.configure_contours(levels, smoothing_mode, smoothing_factor)
        self.set_contour_dash(dash_mode, thickness)
        if color is not None:
            self.set_contour_color(color)
        if colormap is not None:
            self.set_contour_colormap(colormap, bias, contrast)
        self.apply_contours()

    def clear_contours(self):
        """Clear the contours."""
        self.call_action("clearContours", True)

    @validate(Boolean())
    def set_contours_visible(self, state):
        """Set the contour visibility.

        Parameters
        ----------
        state : {0}
            The desired visibility state.
        """
        self.call_action("contourConfig.setVisible", state)

    def show_contours(self):
        """Show the contours."""
        self.set_contours_visible(True)

    def hide_contours(self):
        """Hide the contours."""
        self.set_contours_visible(False)

    # HISTOGRAM

    @validate(Boolean())
    def use_cube_histogram(self, contours=False):
        """Use the cube histogram.

        Parameters
        ----------
        contours : {0}
            Apply to the contours. By default this is applied to the raster image.
        """
        self.call_action(f"renderConfig.setUseCubeHistogram{'Contours' if contours else ''}", True)

    @validate(Boolean())
    def use_channel_histogram(self, contours=False):
        """Use the channel histogram.

        Parameters
        ----------
        contours : {0}
            Apply to the contours. By default this is applied to the raster image.
        """
        self.call_action(f"renderConfig.setUseCubeHistogram{'Contours' if contours else ''}", False)

    @validate(Number(0, 100))
    def set_clip_percentile(self, rank):
        """Set the clip percentile.

        Parameters
        ----------
        rank : {0}
            The percentile rank.
        """
        preset_ranks = [90, 95, 99, 99.5, 99.9, 99.95, 99.99, 100]
        self.call_action("renderConfig.setPercentileRank", rank)
        if rank not in preset_ranks:
            self.call_action("renderConfig.setPercentileRank", -1)  # select 'custom' rank button

    # CLOSE

    def close(self):
        """Close this image."""
        self.session.call_action("closeFile", self._frame, False)<|MERGE_RESOLUTION|>--- conflicted
+++ resolved
@@ -2,16 +2,10 @@
 
 Image objects should not be instantiated directly, and should only be created through methods on the :obj:`carta.session.Session` object.
 """
-<<<<<<< HEAD
-
-from .constants import Colormap, Scaling, SmoothingMode, ContourDashMode, Polarization, CoordinateSystem, SpatialAxis
+
+from .constants import Colormap, Scaling, SmoothingMode, ContourDashMode, Polarization, SpatialAxis
 from .util import Macro, cached, BasePathMixin
-from .units import PixelValue, AngularSize, WorldCoordinate
-=======
-from .constants import Colormap, Scaling, SmoothingMode, ContourDashMode, Polarization, SpatialAxis
-from .util import Macro, cached
 from .units import AngularSize, WorldCoordinate
->>>>>>> 2fb783b9
 from .validation import validate, Number, Color, Constant, Boolean, NoneOr, IterableOf, Evaluate, Attr, Attrs, OneOf, Size, Coordinate, all_optional
 from .region import RegionSet
 from .metadata import parse_header
