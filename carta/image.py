"""This module contains an image class which represents a single image open in the session.

Image objects should not be instantiated directly, and should only be created through methods on the :obj:`carta.session.Session` object.
"""
import posixpath

from .constants import Colormap, Scaling, SmoothingMode, ContourDashMode, Polarization, CoordinateSystem, SpatialAxis
from .util import Macro, cached, PixelValue, AngularSize, WorldCoordinate
from .validation import validate, Number, Color, Constant, Boolean, NoneOr, IterableOf, Evaluate, Attr, Attrs, OneOf, Size, Coordinate, String


class Image:
    """This object corresponds to an image open in a CARTA frontend session.

    This class should not be instantiated directly. Instead, use the session object's methods for opening new images or retrieving existing images.

    Parameters
    ----------
    session : :obj:`carta.session.Session`
        The session object associated with this image.
    image_id : integer
        The ID identifying this image within the session. This is a unique number which is not reused, not the index of the image within the list of currently open images.
    file_name : string
        The file name of the image. This is not a full path.

    Attributes
    ----------
    session : :obj:`carta.session.Session`
        The session object associated with this image.
    image_id : integer
        The ID identifying this image within the session.
    file_name : string
        The file name of the image.
    """

    def __init__(self, session, image_id, file_name):
        self.session = session
        self.image_id = image_id
        self.file_name = file_name

        self._base_path = f"frameMap[{image_id}]"
        self._frame = Macro("", self._base_path)

    @classmethod
<<<<<<< HEAD
    def new(cls, session, directory, file_name, hdu, append, image_arithmetic):
=======
    def new(cls, session, path, hdu, append, complex, expression, make_active=True, update_directory=False):
>>>>>>> 5026c276
        """Open or append a new image in the session and return an image object associated with it.

        This method should not be used directly. It is wrapped by :obj:`carta.session.Session.open_image`, :obj:`carta.session.Session.open_complex_image` and :obj:`carta.session.Session.open_LEL_image`.

        Parameters
        ----------
        session : :obj:`carta.session.Session`
            The session object.
        directory : string
            The directory containing the image file, or the base directory for the LEL arithmetic expression, as an absolute path relative to the CARTA backend's root directory.
        file_name : string
            The name of the image file, or a LEL arithmetic expression.
        hdu : string
            The HDU to open.
        append : boolean
            Whether the image should be appended.
<<<<<<< HEAD
        image_arihmetic : boolean
            Whether the file name should be interpreted as a LEL expression.
=======
        complex : boolean
            Whether the image is complex.
        expression : a member of :obj:`carta.constants.ArithmeticExpression`
            Arithmetic expression to use if opening a complex-valued image. Ignored if the image is not complex.
        make_active : boolean
            Whether the image should be made active in the frontend. This only applies if an image is being appended. The default is ``True``.
        update_directory : boolean
            Whether the starting directory of the frontend file browser should be updated to the parent directory of the image. The default is ``False``.
>>>>>>> 5026c276

        Returns
        -------
        :obj:`carta.image.Image`
            A new image object.
        """
<<<<<<< HEAD
        command = "appendFile" if append else "openFile"
        image_id = session.call_action(command, directory, file_name, hdu, image_arithmetic, return_path="frameInfo.fileId")
=======
        path = session.resolve_file_path(path)
        directory, file_name = posixpath.split(path)

        command = "appendFile" if append else "openFile"
        if complex:
            image_arithmetic = True
            file_name = f'{expression}("{file_name}")'
        else:
            image_arithmetic = False

        params = [directory, file_name, hdu, image_arithmetic]
        if append:
            params.append(make_active)
        params.append(update_directory)

        image_id = session.call_action(command, *params, return_path="frameInfo.fileId")
>>>>>>> 5026c276
        return cls(session, image_id, file_name)

    @classmethod
    def from_list(cls, session, image_list):
        """Create a list of image objects from a list of open images retrieved from the frontend.

        This method should not be used directly. It is wrapped by :obj:`carta.session.Session.image_list`.

        Parameters
        ----------
        session : :obj:`carta.session.Session`
            The session object.
        image_list : list of dicts
            The JSON object representing frame names retrieved from the frontend.

        Returns
        -------
        list of :obj:`carta.image.Image`
            A list of new image objects.
        """
        return [cls(session, f["value"], f["label"].split(":")[1].strip()) for f in image_list]

    def __repr__(self):
        return f"{self.session.session_id}:{self.image_id}:{self.file_name}"

    def call_action(self, path, *args, **kwargs):
        """Convenience wrapper for the session object's generic action method.

        This method calls :obj:`carta.session.Session.call_action` after prepending this image's base path to the path parameter.

        Parameters
        ----------
        path : string
            The path to an action relative to this image's frame store.
        *args
            A variable-length list of parameters. These are passed unmodified to the session method.
        **kwargs
            Arbitrary keyword parameters. These are passed unmodified to the session method.

        Returns
        -------
        object or None
            The unmodified return value of the session method.
        """
        return self.session.call_action(f"{self._base_path}.{path}", *args, **kwargs)

    def get_value(self, path):
        """Convenience wrapper for the session object's generic method for retrieving attribute values.

        This method calls :obj:`carta.session.Session.get_value` after prepending this image's base path to the *path* parameter.

        Parameters
        ----------
        path : string
            The path to an attribute relative to this image's frame store.

        Returns
        -------
        object
            The unmodified return value of the session method.
        """
        return self.session.get_value(f"{self._base_path}.{path}")

    def macro(self, target, variable):
        """Convenience wrapper for creating a :obj:`carta.util.Macro` for an image property.

        This method prepends this image's base path to the *target* parameter. If *target* is the empty string, the base path will be substituted.

        Parameters
        ----------
        target : str
            The target frontend object.
        variable : str
            The variable on the target object.

        Returns
        -------
        :obj:carta.util.Macro
            A placeholder for a variable which will be evaluated dynamically by the frontend.
        """
        target = f"{self._base_path}.{target}" if target else self._base_path
        return Macro(target, variable)

    # METADATA

    @property
    @cached
    def directory(self):
        """The path to the directory containing the image.

        Returns
        -------
        string
            The directory path.
        """
        return self.get_value("frameInfo.directory")

    @property
    @cached
    def header(self):
        """The header of the image.

        Entries with T or F string values are automatically converted to booleans.

        ``HISTORY``, ``COMMENT`` and blank keyword entries are aggregated into single entries with list values and with ``'HISTORY'``, ``'COMMENT'`` and ``''`` as keys, respectively. An entry in the history list which begins with ``'>'`` will be concatenated with the previous entry.

        Adjacent ``COMMENT`` entries are not concatenated automatically.

        Any other header entries with no values are given values of ``None``.

        Returns
        -------
        dict of string to string, integer, float, boolean, ``None`` or list of strings
            The header of the image, with field names as keys.
        """
        raw_header = self.get_value("frameInfo.fileInfoExtended.headerEntries")

        header = {}

        history = []
        comment = []
        blank = []

        def header_value(raw_entry):
            try:
                return raw_entry["numericValue"]
            except KeyError:
                try:
                    value = raw_entry["value"]
                    if value == 'T':
                        return True
                    if value == 'F':
                        return False
                    return value
                except KeyError:
                    return None

        for i, raw_entry in enumerate(raw_header):
            name = raw_entry["name"]

            if name.startswith("HISTORY "):
                line = name[8:]
                if line.startswith(">") and history:
                    history[-1] = history[-1] + line[1:]
                else:
                    history.append(line)
                continue

            if name.startswith("COMMENT "):
                comment.append(name[8:])
                continue

            if name.startswith(" " * 8):
                blank.append(name[8:])
                continue

            header[name] = header_value(raw_entry)

        if history:
            header["HISTORY"] = history

        if comment:
            header["COMMENT"] = comment

        if blank:
            header[""] = blank

        return header

    @property
    @cached
    def shape(self):
        """The shape of the image.

        Returns
        -------
        list of integers
            The shape of the image; dimensions ordered with width last.

        """
        return list(reversed([self.width, self.height, self.depth, self.num_polarizations][:self.ndim]))

    @property
    @cached
    def width(self):
        """The width of the image in pixels.

        Returns
        -------
        integer
            The width.
        """
        return self.get_value("frameInfo.fileInfoExtended.width")

    @property
    @cached
    def height(self):
        """The height of the image in pixels.

        Returns
        -------
        integer
            The height.
        """
        return self.get_value("frameInfo.fileInfoExtended.height")

    @property
    @cached
    def depth(self):
        """The depth of the image.

        Returns
        -------
        integer
            The depth.
        """
        return self.get_value("frameInfo.fileInfoExtended.depth")

    @property
    @cached
    def num_polarizations(self):
        """The number of polarizations of the image, excluding computed polarizations.

        Returns
        -------
        integer
            The number of polarizations.
        """
        return self.get_value("frameInfo.fileInfoExtended.stokes")

    @property
    @cached
    def ndim(self):
        """The number of dimensions of the image.

        Returns
        -------
        integer
            The number of dimensions.
        """
        return self.get_value("frameInfo.fileInfoExtended.dimensions")

    @property
    @cached
    def polarizations(self):
        """The available polarizations of the image.

        This includes Stokes parameters, correlations, and computed components.

        Returns
        -------
        list of members of :obj:`carta.constants.Polarization`
            The available polarizations.
        """
        return [Polarization(p) for p in self.get_value("polarizations")]

    # SELECTION

    def make_active(self):
        """Make this the active image."""
        self.session.call_action("setActiveFrameById", self.image_id)

    def make_spatial_reference(self):
        """Make this image the spatial reference."""
        self.session.call_action("setSpatialReference", self._frame)

    @validate(Boolean())
    def set_spatial_matching(self, state):
        """Enable or disable spatial matching.

        Parameters
        ----------
        state : boolean
            The desired spatial matching state.
        """
        self.session.call_action("setSpatialMatchingEnabled", self._frame, state)

    def make_spectral_reference(self):
        """Make this image the spectral reference."""
        self.session.call_action("setSpectralReference", self._frame)

    @validate(Boolean())
    def set_spectral_matching(self, state):
        """Enable or disable spectral matching.

        Parameters
        ----------
        state : boolean
            The desired spectral matching state.
        """
        self.session.call_action("setSpectralMatchingEnabled", self._frame, state)

    @validate(Boolean())
    def set_cube_matching(self, state):
        """Enable or disable spatial and spectral matching.

        Parameters
        ----------
        state : boolean
            The desired spatial and spectral matching state.
        """
        self.set_spatial_matching(state)
        self.set_spectral_matching(state)

    def make_raster_scaling_reference(self):
        """Make this image the raster scaling reference."""
        self.session.call_action("setRasterScalingReference", self._frame)

    @validate(Boolean())
    def set_raster_scaling_matching(self, state):
        """Enable or disable raster scaling matching.

        Parameters
        ----------
        state : boolean
            The desired raster scaling matching state.
        """
        self.session.call_action("setRasterScalingMatchingEnabled", self._frame, state)

    # NAVIGATION

    @validate(Evaluate(Number, 0, Attr("depth"), Number.INCLUDE_MIN, step=1), Boolean())
    def set_channel(self, channel, recursive=True):
        """Set the channel.

        Parameters
        ----------
        channel : {0}
            The desired channel.
        recursive : {1}
            Whether to perform the same change on all spectrally matched images. Defaults to True.
        """
        self.call_action("setChannels", channel, self.macro("", "requiredStokes"), recursive)

    @validate(Evaluate(OneOf, Attrs("polarizations")), Boolean())
    def set_polarization(self, polarization, recursive=True):
        """Set the polarization.

        Parameters
        ----------
        polarization : {0}
            The desired polarization.
        recursive : {1}
            Whether to perform the same change on all spectrally matched images. Defaults to True.
        """
        if polarization < Polarization.PTOTAL:
            polarization = self.polarizations.index(polarization)

        self.call_action("setChannels", self.macro("", "requiredChannel"), polarization, recursive)

    @property
    @cached
    def valid_wcs(self):
        """Whether the image contains valid WCS information.

        Returns
        -------
        boolean
            Whether the image has WCS information.
        """
        return self.get_value("validWcs")

    @validate(Coordinate(), Coordinate(), NoneOr(Constant(CoordinateSystem)))
    def set_center(self, x, y, system=None):
        """Set the center position, in image or world coordinates. Optionally change the session-wide coordinate system.

        Coordinates must either both be image coordinates or match the current number formats. Numbers and numeric strings with no units are interpreted as degrees.

        Parameters
        ----------
        x : {0}
            The X position.
        y : {1}
            The Y position.
        system : {2}
            The coordinate system. If this parameter is provided, the coordinate system will be changed session-wide before the X and Y coordinates are parsed.

        Raises
        ------
        ValueError
            If a mix of image and world coordinates is provided, if world coordinates are provided and the image has no valid WCS information, or if world coordinates do not match the session-wide number format.
        """
        if system is not None:
            self.session.set_coordinate_system(system)

        x_is_pixel = PixelValue.valid(str(x))
        y_is_pixel = PixelValue.valid(str(y))

        if x_is_pixel and y_is_pixel:
            # Image coordinates
            x_value = PixelValue.as_float(str(x))
            y_value = PixelValue.as_float(str(y))
            self.call_action("setCenter", x_value, y_value)

        elif x_is_pixel or y_is_pixel:
            raise ValueError("Cannot mix image and world coordinates.")

        else:
            if not self.valid_wcs:
                raise ValueError("Cannot parse world coordinates. This image does not contain valid WCS information. Please use image coordinates (in pixels) instead.")

            number_format_x, number_format_y, _ = self.session.number_format()
            x_value = WorldCoordinate.with_format(number_format_x).from_string(str(x), SpatialAxis.X)
            y_value = WorldCoordinate.with_format(number_format_y).from_string(str(y), SpatialAxis.Y)
            self.call_action("setCenterWcs", str(x_value), str(y_value))

    @validate(Size(), Constant(SpatialAxis))
    def zoom_to_size(self, size, axis):
        """Zoom to the given size along the specified axis.

        Numbers and numeric strings with no units are interpreted as arcseconds.

        Parameters
        ----------
        size : {0}
            The size to zoom to.
        axis : {1}
            The spatial axis to use.

        Raises
        ------
        ValueError
            If world coordinates are provided and the image has no valid WCS information.
        """
        size = str(size)

        if PixelValue.valid(size):
            self.call_action(f"zoomToSize{axis.upper()}", PixelValue.as_float(size))
        else:
            if not self.valid_wcs:
                raise ValueError("Cannot parse angular size. This image does not contain valid WCS information. Please use a pixel size instead.")
            self.call_action(f"zoomToSize{axis.upper()}Wcs", str(AngularSize.from_string(size)))

    @validate(Number(), Boolean())
    def set_zoom_level(self, zoom, absolute=True):
        """Set the zoom level.

        TODO: explain this more rigorously.

        Parameters
        ----------
        zoom : {0}
            The zoom level.
        absolute : {1}
            Whether the zoom level should be treated as absolute. By default it is adjusted by a scaling factor.
        """
        self.call_action("setZoom", zoom, absolute)

    # STYLE

    @validate(Constant(Colormap), Boolean(), NoneOr(Number()), NoneOr(Number()))
    def set_colormap(self, colormap, invert=False, bias=None, contrast=None):
        """Set the colormap.

        By default the colormap is not inverted, and the bias and contrast are reset to the frontend defaults of ``0`` and ``1`` respectively.

        Parameters
        ----------
        colormap : {0}
            The colormap.
        invert : {1}
            Whether the colormap should be inverted.
        bias : {2}
            A custom bias.
        contrast : {3}
            A custom contrast.
        """
        self.call_action("renderConfig.setColorMap", colormap)
        self.call_action("renderConfig.setInverted", invert)
        if bias is not None:
            self.call_action("renderConfig.setBias", bias)
        else:
            self.call_action("renderConfig.resetBias")
        if contrast is not None:
            self.call_action("renderConfig.setContrast", contrast)
        else:
            self.call_action("renderConfig.resetContrast")

    # TODO check whether this works as expected
    @validate(Constant(Scaling), NoneOr(Number()), NoneOr(Number()), NoneOr(Number(0, 100)), NoneOr(Number()), NoneOr(Number()))
    def set_scaling(self, scaling, alpha=None, gamma=None, rank=None, min=None, max=None):
        """Set the colormap scaling.

        Parameters
        ----------
        scaling : {0}
            The scaling type.
        alpha : {1}
            The alpha value (only applicable to ``LOG`` and ``POWER`` scaling types).
        gamma : {2}
            The gamma value (only applicable to the ``GAMMA`` scaling type).
        rank : {3}
            The clip percentile rank. If this is set, *min* and *max* are ignored, and will be calculated automatically.
        min : {4}
            Custom clip minimum. Only used if both *min* and *max* are set. Ignored if *rank* is set.
        max : {5}
            Custom clip maximum. Only used if both *min* and *max* are set. Ignored if *rank* is set.
        """
        self.call_action("renderConfig.setScaling", scaling)
        if scaling in (Scaling.LOG, Scaling.POWER) and alpha is not None:
            self.call_action("renderConfig.setAlpha", alpha)
        elif scaling == Scaling.GAMMA and gamma is not None:
            self.call_action("renderConfig.setGamma", gamma)
        if rank is not None:
            self.set_clip_percentile(rank)
        elif min is not None and max is not None:
            self.call_action("renderConfig.setCustomScale", min, max)

    @validate(Boolean())
    def set_raster_visible(self, state):
        """Set the raster image visibility.

        Parameters
        ----------
        state : {0}
            The desired visibility state.
        """
        self.call_action("renderConfig.setVisible", state)

    def show_raster(self):
        """Show the raster image."""
        self.set_raster_visible(True)

    def hide_raster(self):
        """Hide the raster image."""
        self.set_raster_visible(False)

    # CONTOURS

    @validate(NoneOr(IterableOf(Number())), NoneOr(Constant(SmoothingMode)), NoneOr(Number()))
    def configure_contours(self, levels=None, smoothing_mode=None, smoothing_factor=None):
        """Configure contours.

        Parameters
        ----------
        levels : {0}
            The contour levels. This may be a numeric numpy array; e.g. the output of ``arange``. If this is unset, the current configured levels will be used.
        smoothing_mode : {1}
            The smoothing mode. If this is unset, the frontend default will be used.
        smoothing_factor : {2}
            The smoothing kernel size in pixels. If this is unset, the frontend default will be used.
        """
        if levels is None:
            levels = self.macro("contourConfig", "levels")
        if smoothing_mode is None:
            smoothing_mode = self.macro("contourConfig", "smoothingMode")
        if smoothing_factor is None:
            smoothing_factor = self.macro("contourConfig", "smoothingFactor")
        self.call_action("contourConfig.setContourConfiguration", levels, smoothing_mode, smoothing_factor)

    @validate(NoneOr(Constant(ContourDashMode)), NoneOr(Number()))
    def set_contour_dash(self, dash_mode=None, thickness=None):
        """Set the contour dash style.

        Parameters
        ----------
        dash_mode : {0}
            The dash mode.
        thickness : {1}
            The dash thickness.
        """
        if dash_mode is not None:
            self.call_action("contourConfig.setDashMode", dash_mode)
        if thickness is not None:
            self.call_action("contourConfig.setThickness", thickness)

    @validate(Color())
    def set_contour_color(self, color):
        """Set the contour color.

        This automatically disables use of the contour colormap.

        Parameters
        ----------
        color : {0}
            The color.
        """
        self.call_action("contourConfig.setColor", color)
        self.call_action("contourConfig.setColormapEnabled", False)

    @validate(Constant(Colormap), NoneOr(Number()), NoneOr(Number()))
    def set_contour_colormap(self, colormap, bias=None, contrast=None):
        """Set the contour colormap.

        This automatically enables use of the contour colormap.

        Parameters
        ----------
        colormap : {0}
            The colormap.
        bias : {1}
            The colormap bias.
        contrast : {2}
            The colormap contrast.
        """
        self.call_action("contourConfig.setColormap", colormap)
        self.call_action("contourConfig.setColormapEnabled", True)
        if bias is not None:
            self.call_action("contourConfig.setColormapBias", bias)
        if contrast is not None:
            self.call_action("contourConfig.setColormapContrast", contrast)

    def apply_contours(self):
        """Apply the contour configuration."""
        self.call_action("applyContours")

    @validate(NoneOr(IterableOf(Number())), NoneOr(Constant(SmoothingMode)), NoneOr(Number()), NoneOr(Constant(ContourDashMode)), NoneOr(Number()), NoneOr(Color()), NoneOr(Constant(Colormap)), NoneOr(Number()), NoneOr(Number()))
    def plot_contours(self, levels=None, smoothing_mode=None, smoothing_factor=None, dash_mode=None, thickness=None, color=None, colormap=None, bias=None, contrast=None):
        """Configure contour levels, scaling, dash, and colour or colourmap; and apply contours; in a single step.

        If both a colour and a colourmap are provided, the colourmap will be visible.

        Parameters
        ----------
        levels : {0}
            The contour levels. This may be a numeric numpy array; e.g. the output of ``arange``. If this is unset, the current configured levels will be used.
        smoothing_mode : {1}
            The smoothing mode. If this is unset, the frontend default will be used.
        smoothing_factor : {2}
            The smoothing kernel size in pixels. If this is unset, the frontend default will be used.
        dash_mode : {3}
            The dash mode.
        thickness : {4}
            The dash thickness.
        color : {5}
            The color.
        colormap : {6}
            The colormap.
        bias : {7}
            The colormap bias.
        contrast : {8}
            The colormap contrast.
        """
        self.configure_contours(levels, smoothing_mode, smoothing_factor)
        self.set_contour_dash(dash_mode, thickness)
        if color is not None:
            self.set_contour_color(color)
        if colormap is not None:
            self.set_contour_colormap(colormap, bias, contrast)
        self.apply_contours()

    def clear_contours(self):
        """Clear the contours."""
        self.call_action("clearContours", True)

    @validate(Boolean())
    def set_contours_visible(self, state):
        """Set the contour visibility.

        Parameters
        ----------
        state : {0}
            The desired visibility state.
        """
        self.call_action("contourConfig.setVisible", state)

    def show_contours(self):
        """Show the contours."""
        self.set_contours_visible(True)

    def hide_contours(self):
        """Hide the contours."""
        self.set_contours_visible(False)

    # HISTOGRAM

    @validate(Boolean())
    def use_cube_histogram(self, contours=False):
        """Use the cube histogram.

        Parameters
        ----------
        contours : {0}
            Apply to the contours. By default this is applied to the raster image.
        """
        self.call_action(f"renderConfig.setUseCubeHistogram{'Contours' if contours else ''}", True)

    @validate(Boolean())
    def use_channel_histogram(self, contours=False):
        """Use the channel histogram.

        Parameters
        ----------
        contours : {0}
            Apply to the contours. By default this is applied to the raster image.
        """
        self.call_action(f"renderConfig.setUseCubeHistogram{'Contours' if contours else ''}", False)

    @validate(Number(0, 100))
    def set_clip_percentile(self, rank):
        """Set the clip percentile.

        Parameters
        ----------
        rank : {0}
            The percentile rank.
        """
        preset_ranks = [90, 95, 99, 99.5, 99.9, 99.95, 99.99, 100]
        self.call_action("renderConfig.setPercentileRank", rank)
        if rank not in preset_ranks:
            self.call_action("renderConfig.setPercentileRank", -1)  # select 'custom' rank button

    # CLOSE

    def close(self):
        """Close this image."""
        self.session.call_action("closeFile", self._frame, False)<|MERGE_RESOLUTION|>--- conflicted
+++ resolved
@@ -42,11 +42,7 @@
         self._frame = Macro("", self._base_path)
 
     @classmethod
-<<<<<<< HEAD
-    def new(cls, session, directory, file_name, hdu, append, image_arithmetic):
-=======
-    def new(cls, session, path, hdu, append, complex, expression, make_active=True, update_directory=False):
->>>>>>> 5026c276
+    def new(cls, session, directory, file_name, hdu, append, image_arithmetic, make_active=True, update_directory=False):
         """Open or append a new image in the session and return an image object associated with it.
 
         This method should not be used directly. It is wrapped by :obj:`carta.session.Session.open_image`, :obj:`carta.session.Session.open_complex_image` and :obj:`carta.session.Session.open_LEL_image`.
@@ -63,38 +59,19 @@
             The HDU to open.
         append : boolean
             Whether the image should be appended.
-<<<<<<< HEAD
         image_arihmetic : boolean
-            Whether the file name should be interpreted as a LEL expression.
-=======
-        complex : boolean
-            Whether the image is complex.
-        expression : a member of :obj:`carta.constants.ArithmeticExpression`
-            Arithmetic expression to use if opening a complex-valued image. Ignored if the image is not complex.
+            Whether the file name should be interpreted as a LEL expression. Ignored if the image is not complex.
         make_active : boolean
             Whether the image should be made active in the frontend. This only applies if an image is being appended. The default is ``True``.
         update_directory : boolean
             Whether the starting directory of the frontend file browser should be updated to the parent directory of the image. The default is ``False``.
->>>>>>> 5026c276
 
         Returns
         -------
         :obj:`carta.image.Image`
             A new image object.
         """
-<<<<<<< HEAD
         command = "appendFile" if append else "openFile"
-        image_id = session.call_action(command, directory, file_name, hdu, image_arithmetic, return_path="frameInfo.fileId")
-=======
-        path = session.resolve_file_path(path)
-        directory, file_name = posixpath.split(path)
-
-        command = "appendFile" if append else "openFile"
-        if complex:
-            image_arithmetic = True
-            file_name = f'{expression}("{file_name}")'
-        else:
-            image_arithmetic = False
 
         params = [directory, file_name, hdu, image_arithmetic]
         if append:
@@ -102,7 +79,6 @@
         params.append(update_directory)
 
         image_id = session.call_action(command, *params, return_path="frameInfo.fileId")
->>>>>>> 5026c276
         return cls(session, image_id, file_name)
 
     @classmethod
