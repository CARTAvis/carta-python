--- conflicted
+++ resolved
@@ -3,14 +3,9 @@
 Image objects should not be instantiated directly, and should only be created through methods on the :obj:`carta.session.Session` object.
 """
 from .constants import Colormap, Scaling, SmoothingMode, ContourDashMode, Polarization, CoordinateSystem, SpatialAxis
-<<<<<<< HEAD
-from .util import Macro, cached, PixelValue, AngularSize, WorldCoordinate
-from .validation import validate, Number, Color, Constant, Boolean, NoneOr, IterableOf, Evaluate, Attr, Attrs, OneOf, Size, Coordinate
-=======
 from .util import Macro, cached
 from .units import PixelValue, AngularSize, WorldCoordinate
 from .validation import validate, Number, Color, Constant, Boolean, NoneOr, IterableOf, Evaluate, Attr, Attrs, OneOf, Size, Coordinate, all_optional
->>>>>>> 5f810f4f
 from .metadata import parse_header
 
 
@@ -169,10 +164,7 @@
     @cached
     def file_name(self):
         """The name of the image.
-<<<<<<< HEAD
-
-=======
->>>>>>> 5f810f4f
+
         Returns
         -------
         string
