--- conflicted
+++ resolved
@@ -298,17 +298,10 @@
 
         Returns
         -------
-<<<<<<< HEAD
         list of members of :obj:`carta.constants.Polarization`
             The available polarizations.
         """
         return [Polarization(p) for p in self.get_value("polarizations")]
-=======
-        list of integers
-            The available polarizations.
-        """
-        return self.get_value("polarizations")
->>>>>>> 03baef03
 
     # SELECTION
 
@@ -372,12 +365,8 @@
         channel : {0}
             The desired channel. Defaults to the current channel.
         recursive : {1}
-<<<<<<< HEAD
             Whether to perform the same change on all spectrally matched images. Defaults to True.
         """
-        if channel is None:
-            channel = self.get_value("requiredChannel")
-
         polarization = self.get_value("requiredPolarization")
 
         if polarization < Polarization.PTOTAL:
@@ -396,31 +385,6 @@
         recursive : {1}
             Whether to perform the same change on all spectrally matched images. Defaults to True.
         """
-=======
-            Whether to perform the same change on all spectrally matched images. Defaults to True.
-        """
-        if channel is None:
-            channel = self.get_value("requiredChannel")
-
-        polarization = self.get_value("requiredPolarization")
-
-        if polarization < Polarization.PTOTAL:
-            polarization = self.polarizations.index(polarization)
-
-        self.call_action("setChannels", channel, polarization, recursive)
-
-    @validate(Evaluate(OneOf, Attrs("polarizations")), Boolean())
-    def set_polarization(self, polarization, recursive=True):
-        """Set the polarization.
-
-        Parameters
-        ----------
-        polarization : {0}
-            The desired polarization. Defaults to the current polarization.
-        recursive : {1}
-            Whether to perform the same change on all spectrally matched images. Defaults to True.
-        """
->>>>>>> 03baef03
         channel = self.get_value("requiredChannel")
 
         if polarization < Polarization.PTOTAL:
