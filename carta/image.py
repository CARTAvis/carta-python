--- conflicted
+++ resolved
@@ -2,15 +2,9 @@
 
 Image objects should not be instantiated directly, and should only be created through methods on the :obj:`carta.session.Session` object.
 """
-<<<<<<< HEAD
-import posixpath
 
 from .constants import Colormap, Scaling, SmoothingMode, ContourDashMode, Polarization, CoordinateSystem, SpatialAxis, VectorOverlaySource, Auto
 from .util import logger, Macro, cached, PixelValue, AngularSize, WorldCoordinate, Undefined
-=======
-from .constants import Colormap, Scaling, SmoothingMode, ContourDashMode, Polarization, CoordinateSystem, SpatialAxis
-from .util import Macro, cached, PixelValue, AngularSize, WorldCoordinate
->>>>>>> 18ade494
 from .validation import validate, Number, Color, Constant, Boolean, NoneOr, IterableOf, Evaluate, Attr, Attrs, OneOf, Size, Coordinate
 
 
