--- conflicted
+++ resolved
@@ -4,15 +4,9 @@
 """
 import posixpath
 
-<<<<<<< HEAD
-from .constants import Colormap, Scaling, SmoothingMode, ContourDashMode, Polarization, VectorOverlaySource, Auto
-from .util import logger, Macro, cached, Undefined
-from .validation import validate, Number, Color, Constant, Boolean, NoneOr, IterableOf, Evaluate, Attr, Attrs, OneOf
-=======
-from .constants import Colormap, Scaling, SmoothingMode, ContourDashMode, Polarization, CoordinateSystem, SpatialAxis
-from .util import Macro, cached, PixelValue, AngularSize, WorldCoordinate
+from .constants import Colormap, Scaling, SmoothingMode, ContourDashMode, Polarization, CoordinateSystem, SpatialAxis, VectorOverlaySource, Auto
+from .util import logger, Macro, cached, PixelValue, AngularSize, WorldCoordinate, Undefined
 from .validation import validate, Number, Color, Constant, Boolean, NoneOr, IterableOf, Evaluate, Attr, Attrs, OneOf, Size, Coordinate
->>>>>>> d7a1e9de
 
 
 class Image:
