"""This module contains an image class which represents a single image open in the session.

Image objects should not be instantiated directly, and should only be created through methods on the :obj:`carta.session.Session` object.
"""
<<<<<<< HEAD

from .constants import Colormap, Scaling, SmoothingMode, ContourDashMode, Polarization, CoordinateSystem, SpatialAxis, VectorOverlaySource, Auto
from .util import logger, Macro, cached, PixelValue, AngularSize, WorldCoordinate
from .validation import validate, Number, Color, Constant, Boolean, NoneOr, IterableOf, Evaluate, Attr, Attrs, OneOf, Size, Coordinate, all_optional, Union
=======
from .constants import Colormap, Scaling, SmoothingMode, ContourDashMode, Polarization, CoordinateSystem, SpatialAxis
from .util import Macro, cached
from .units import PixelValue, AngularSize, WorldCoordinate
from .validation import validate, Number, Color, Constant, Boolean, NoneOr, IterableOf, Evaluate, Attr, Attrs, OneOf, Size, Coordinate, all_optional
from .metadata import parse_header
>>>>>>> 33f51b83


class Image:
    """This object corresponds to an image open in a CARTA frontend session.

    This class should not be instantiated directly. Instead, use the session object's methods for opening new images or retrieving existing images.

    Parameters
    ----------
    session : :obj:`carta.session.Session`
        The session object associated with this image.
    image_id : integer
        The ID identifying this image within the session. This is a unique number which is not reused, not the index of the image within the list of currently open images.

    Attributes
    ----------
    session : :obj:`carta.session.Session`
        The session object associated with this image.
    image_id : integer
        The ID identifying this image within the session.
    """

    def __init__(self, session, image_id):
        self.session = session
        self.image_id = image_id

        self._base_path = f"frameMap[{image_id}]"
        self._frame = Macro("", self._base_path)

    @classmethod
    def new(cls, session, directory, file_name, hdu, append, image_arithmetic, make_active=True, update_directory=False):
        """Open or append a new image in the session and return an image object associated with it.

        This method should not be used directly. It is wrapped by :obj:`carta.session.Session.open_image`, :obj:`carta.session.Session.open_complex_image` and :obj:`carta.session.Session.open_LEL_image`.

        Parameters
        ----------
        session : :obj:`carta.session.Session`
            The session object.
        directory : string
            The directory containing the image file or the base directory for the LEL arithmetic expression, either relative to the session's current directory or an absolute path relative to the CARTA backend's root directory.
        file_name : string
            The name of the image file, or a LEL arithmetic expression.
        hdu : string
            The HDU to open.
        append : boolean
            Whether the image should be appended.
        image_arithmetic : boolean
            Whether the file name should be interpreted as a LEL expression.
        make_active : boolean
            Whether the image should be made active in the frontend. This only applies if an image is being appended. The default is ``True``.
        update_directory : boolean
            Whether the starting directory of the frontend file browser should be updated to the directory provided. The default is ``False``.

        Returns
        -------
        :obj:`carta.image.Image`
            A new image object.
        """
        command = "appendFile" if append else "openFile"
        directory = session.resolve_file_path(directory)

        params = [directory, file_name, hdu, image_arithmetic]
        if append:
            params.append(make_active)
        params.append(update_directory)

        image_id = session.call_action(command, *params, return_path="frameInfo.fileId")
        return cls(session, image_id)

    @classmethod
    def from_list(cls, session, image_list):
        """Create a list of image objects from a list of open images retrieved from the frontend.

        This method should not be used directly. It is wrapped by :obj:`carta.session.Session.image_list`.

        Parameters
        ----------
        session : :obj:`carta.session.Session`
            The session object.
        image_list : list of dicts
            The JSON object representing frame names retrieved from the frontend.

        Returns
        -------
        list of :obj:`carta.image.Image`
            A list of new image objects.
        """
        return [cls(session, f["value"]) for f in image_list]

    def __repr__(self):
        return f"{self.session.session_id}:{self.image_id}:{self.file_name}"

    def call_action(self, path, *args, **kwargs):
        """Convenience wrapper for the session object's generic action method.

        This method calls :obj:`carta.session.Session.call_action` after prepending this image's base path to the path parameter.

        Parameters
        ----------
        path : string
            The path to an action relative to this image's frame store.
        *args
            A variable-length list of parameters. These are passed unmodified to the session method.
        **kwargs
            Arbitrary keyword parameters. These are passed unmodified to the session method.

        Returns
        -------
        object or None
            The unmodified return value of the session method.
        """
        return self.session.call_action(f"{self._base_path}.{path}", *args, **kwargs)

    def get_value(self, path):
        """Convenience wrapper for the session object's generic method for retrieving attribute values.

        This method calls :obj:`carta.session.Session.get_value` after prepending this image's base path to the *path* parameter.

        Parameters
        ----------
        path : string
            The path to an attribute relative to this image's frame store.

        Returns
        -------
        object
            The unmodified return value of the session method.
        """
        return self.session.get_value(f"{self._base_path}.{path}")

    def macro(self, target, variable):
        """Convenience wrapper for creating a :obj:`carta.util.Macro` for an image property.

        This method prepends this image's base path to the *target* parameter. If *target* is the empty string, the base path will be substituted.

        Parameters
        ----------
        target : str
            The target frontend object.
        variable : str
            The variable on the target object.

        Returns
        -------
        :obj:carta.util.Macro
            A placeholder for a variable which will be evaluated dynamically by the frontend.
        """
        target = f"{self._base_path}.{target}" if target else self._base_path
        return Macro(target, variable)

    # METADATA

    @property
    @cached
    def file_name(self):
        """The name of the image.

        Returns
        -------
        string
            The image name.
        """
        return self.get_value("frameInfo.fileInfo.name")

    @property
    @cached
    def directory(self):
        """The path to the directory containing the image.

        Returns
        -------
        string
            The directory path.
        """
        return self.get_value("frameInfo.directory")

    @property
    @cached
    def header(self):
        """The header of the image, parsed from the raw frontend data (see :obj:`carta.metadata.parse_header`).

        Returns
        -------
        dict of string to string, integer, float, boolean, ``None`` or list of strings
            The header of the image, with field names as keys.
        """
        raw_header = self.get_value("frameInfo.fileInfoExtended.headerEntries")
        return parse_header(raw_header)

    @property
    @cached
    def shape(self):
        """The shape of the image.

        Returns
        -------
        list of integers
            The shape of the image; dimensions ordered with width last.

        """
        return list(reversed([self.width, self.height, self.depth, self.num_polarizations][:self.ndim]))

    @property
    @cached
    def width(self):
        """The width of the image in pixels.

        Returns
        -------
        integer
            The width.
        """
        return self.get_value("frameInfo.fileInfoExtended.width")

    @property
    @cached
    def height(self):
        """The height of the image in pixels.

        Returns
        -------
        integer
            The height.
        """
        return self.get_value("frameInfo.fileInfoExtended.height")

    @property
    @cached
    def depth(self):
        """The depth of the image.

        Returns
        -------
        integer
            The depth.
        """
        return self.get_value("frameInfo.fileInfoExtended.depth")

    @property
    @cached
    def num_polarizations(self):
        """The number of polarizations of the image, excluding computed polarizations.

        Returns
        -------
        integer
            The number of polarizations.
        """
        return self.get_value("frameInfo.fileInfoExtended.stokes")

    @property
    @cached
    def ndim(self):
        """The number of dimensions of the image.

        Returns
        -------
        integer
            The number of dimensions.
        """
        return self.get_value("frameInfo.fileInfoExtended.dimensions")

    @property
    @cached
    def polarizations(self):
        """The available polarizations of the image.

        This includes Stokes parameters, correlations, and computed components.

        Returns
        -------
        list of members of :obj:`carta.constants.Polarization`
            The available polarizations.
        """
        return [Polarization(p) for p in self.get_value("polarizations")]

    # SELECTION

    def make_active(self):
        """Make this the active image."""
        self.session.call_action("setActiveFrameById", self.image_id)

    def make_spatial_reference(self):
        """Make this image the spatial reference."""
        self.session.call_action("setSpatialReference", self._frame)

    @validate(Boolean())
    def set_spatial_matching(self, state):
        """Enable or disable spatial matching.

        Parameters
        ----------
        state : boolean
            The desired spatial matching state.
        """
        self.session.call_action("setSpatialMatchingEnabled", self._frame, state)

    def make_spectral_reference(self):
        """Make this image the spectral reference."""
        self.session.call_action("setSpectralReference", self._frame)

    @validate(Boolean())
    def set_spectral_matching(self, state):
        """Enable or disable spectral matching.

        Parameters
        ----------
        state : boolean
            The desired spectral matching state.
        """
        self.session.call_action("setSpectralMatchingEnabled", self._frame, state)

    @validate(Boolean())
    def set_cube_matching(self, state):
        """Enable or disable spatial and spectral matching.

        Parameters
        ----------
        state : boolean
            The desired spatial and spectral matching state.
        """
        self.set_spatial_matching(state)
        self.set_spectral_matching(state)

    def make_raster_scaling_reference(self):
        """Make this image the raster scaling reference."""
        self.session.call_action("setRasterScalingReference", self._frame)

    @validate(Boolean())
    def set_raster_scaling_matching(self, state):
        """Enable or disable raster scaling matching.

        Parameters
        ----------
        state : boolean
            The desired raster scaling matching state.
        """
        self.session.call_action("setRasterScalingMatchingEnabled", self._frame, state)

    # NAVIGATION

    @validate(Evaluate(Number, 0, Attr("depth"), Number.INCLUDE_MIN, step=1), Boolean())
    def set_channel(self, channel, recursive=True):
        """Set the channel.

        Parameters
        ----------
        channel : {0}
            The desired channel.
        recursive : {1}
            Whether to perform the same change on all spectrally matched images. Defaults to True.
        """
        self.call_action("setChannels", channel, self.macro("", "requiredStokes"), recursive)

    @validate(Evaluate(OneOf, Attrs("polarizations")), Boolean())
    def set_polarization(self, polarization, recursive=True):
        """Set the polarization.

        Parameters
        ----------
        polarization : {0}
            The desired polarization.
        recursive : {1}
            Whether to perform the same change on all spectrally matched images. Defaults to True.
        """
        if polarization < Polarization.PTOTAL:
            polarization = self.polarizations.index(polarization)

        self.call_action("setChannels", self.macro("", "requiredChannel"), polarization, recursive)

    @property
    @cached
    def valid_wcs(self):
        """Whether the image contains valid WCS information.

        Returns
        -------
        boolean
            Whether the image has WCS information.
        """
        return self.get_value("validWcs")

    @validate(Coordinate(), Coordinate(), NoneOr(Constant(CoordinateSystem)))
    def set_center(self, x, y, system=None):
        """Set the center position, in image or world coordinates. Optionally change the session-wide coordinate system.

        Coordinates must either both be image coordinates or match the current number formats. Numbers and numeric strings with no units are interpreted as degrees.

        Parameters
        ----------
        x : {0}
            The X position.
        y : {1}
            The Y position.
        system : {2}
            The coordinate system. If this parameter is provided, the coordinate system will be changed session-wide before the X and Y coordinates are parsed.

        Raises
        ------
        ValueError
            If a mix of image and world coordinates is provided, if world coordinates are provided and the image has no valid WCS information, or if world coordinates do not match the session-wide number format.
        """
        if system is not None:
            self.session.set_coordinate_system(system)

        x_is_pixel = PixelValue.valid(str(x))
        y_is_pixel = PixelValue.valid(str(y))

        if x_is_pixel and y_is_pixel:
            # Image coordinates
            x_value = PixelValue.as_float(str(x))
            y_value = PixelValue.as_float(str(y))
            self.call_action("setCenter", x_value, y_value)

        elif x_is_pixel or y_is_pixel:
            raise ValueError("Cannot mix image and world coordinates.")

        else:
            if not self.valid_wcs:
                raise ValueError("Cannot parse world coordinates. This image does not contain valid WCS information. Please use image coordinates (in pixels) instead.")

            number_format_x, number_format_y, _ = self.session.number_format()
            x_value = WorldCoordinate.with_format(number_format_x).from_string(str(x), SpatialAxis.X)
            y_value = WorldCoordinate.with_format(number_format_y).from_string(str(y), SpatialAxis.Y)
            self.call_action("setCenterWcs", str(x_value), str(y_value))

    @validate(Size(), Constant(SpatialAxis))
    def zoom_to_size(self, size, axis):
        """Zoom to the given size along the specified axis.

        Numbers and numeric strings with no units are interpreted as arcseconds.

        Parameters
        ----------
        size : {0}
            The size to zoom to.
        axis : {1}
            The spatial axis to use.

        Raises
        ------
        ValueError
            If world coordinates are provided and the image has no valid WCS information.
        """
        size = str(size)

        if PixelValue.valid(size):
            self.call_action(f"zoomToSize{axis.upper()}", PixelValue.as_float(size))
        else:
            if not self.valid_wcs:
                raise ValueError("Cannot parse angular size. This image does not contain valid WCS information. Please use a pixel size instead.")
            self.call_action(f"zoomToSize{axis.upper()}Wcs", str(AngularSize.from_string(size)))

    @validate(Number(), Boolean())
    def set_zoom_level(self, zoom, absolute=True):
        """Set the zoom level.

        TODO: explain this more rigorously.

        Parameters
        ----------
        zoom : {0}
            The zoom level.
        absolute : {1}
            Whether the zoom level should be treated as absolute. By default it is adjusted by a scaling factor.
        """
        self.call_action("setZoom", zoom, absolute)

    # STYLE

    @validate(Constant(Colormap), Boolean(), NoneOr(Number()), NoneOr(Number()))
    def set_colormap(self, colormap, invert=False, bias=None, contrast=None):
        """Set the colormap.

        By default the colormap is not inverted, and the bias and contrast are reset to the frontend defaults of ``0`` and ``1`` respectively.

        Parameters
        ----------
        colormap : {0}
            The colormap.
        invert : {1}
            Whether the colormap should be inverted.
        bias : {2}
            A custom bias.
        contrast : {3}
            A custom contrast.
        """
        self.call_action("renderConfig.setColorMap", colormap)
        self.call_action("renderConfig.setInverted", invert)
        if bias is not None:
            self.call_action("renderConfig.setBias", bias)
        else:
            self.call_action("renderConfig.resetBias")
        if contrast is not None:
            self.call_action("renderConfig.setContrast", contrast)
        else:
            self.call_action("renderConfig.resetContrast")

    # TODO check whether this works as expected
    @validate(Constant(Scaling), NoneOr(Number()), NoneOr(Number()), NoneOr(Number(0, 100)), NoneOr(Number()), NoneOr(Number()))
    def set_scaling(self, scaling, alpha=None, gamma=None, rank=None, min=None, max=None):
        """Set the colormap scaling.

        Parameters
        ----------
        scaling : {0}
            The scaling type.
        alpha : {1}
            The alpha value (only applicable to ``LOG`` and ``POWER`` scaling types).
        gamma : {2}
            The gamma value (only applicable to the ``GAMMA`` scaling type).
        rank : {3}
            The clip percentile rank. If this is set, *min* and *max* are ignored, and will be calculated automatically.
        min : {4}
            Custom clip minimum. Only used if both *min* and *max* are set. Ignored if *rank* is set.
        max : {5}
            Custom clip maximum. Only used if both *min* and *max* are set. Ignored if *rank* is set.
        """
        self.call_action("renderConfig.setScaling", scaling)
        if scaling in (Scaling.LOG, Scaling.POWER) and alpha is not None:
            self.call_action("renderConfig.setAlpha", alpha)
        elif scaling == Scaling.GAMMA and gamma is not None:
            self.call_action("renderConfig.setGamma", gamma)
        if rank is not None:
            self.set_clip_percentile(rank)
        elif min is not None and max is not None:
            self.call_action("renderConfig.setCustomScale", min, max)

    @validate(Boolean())
    def set_raster_visible(self, state):
        """Set the raster image visibility.

        Parameters
        ----------
        state : {0}
            The desired visibility state.
        """
        self.call_action("renderConfig.setVisible", state)

    def show_raster(self):
        """Show the raster image."""
        self.set_raster_visible(True)

    def hide_raster(self):
        """Hide the raster image."""
        self.set_raster_visible(False)

    # CONTOURS

    @validate(*all_optional(IterableOf(Number()), Constant(SmoothingMode), Number()))
    def configure_contours(self, levels=None, smoothing_mode=None, smoothing_factor=None):
        """Configure contours.

        Parameters
        ----------
        levels : {0}
            The contour levels. This may be a numeric numpy array; e.g. the output of ``arange``. If this is unset, the current configured levels will be used.
        smoothing_mode : {1}
            The smoothing mode. If this is unset, the frontend default will be used.
        smoothing_factor : {2}
            The smoothing kernel size in pixels. If this is unset, the frontend default will be used.
        """
        if levels is None:
            levels = self.macro("contourConfig", "levels")
        if smoothing_mode is None:
            smoothing_mode = self.macro("contourConfig", "smoothingMode")
        if smoothing_factor is None:
            smoothing_factor = self.macro("contourConfig", "smoothingFactor")
        self.call_action("contourConfig.setContourConfiguration", levels, smoothing_mode, smoothing_factor)

    @validate(*all_optional(Constant(ContourDashMode), Number()))
    def set_contour_dash(self, dash_mode=None, thickness=None):
        """Set the contour dash style.

        Parameters
        ----------
        dash_mode : {0}
            The dash mode.
        thickness : {1}
            The dash thickness.
        """
        if dash_mode is not None:
            self.call_action("contourConfig.setDashMode", dash_mode)
        if thickness is not None:
            self.call_action("contourConfig.setThickness", thickness)

    @validate(Color())
    def set_contour_color(self, color):
        """Set the contour color.

        This automatically disables use of the contour colormap.

        Parameters
        ----------
        color : {0}
<<<<<<< HEAD
            The color. The default value is ``#238551`` (a shade of green).
=======
            The color. The default is green.
>>>>>>> 33f51b83
        """
        self.call_action("contourConfig.setColor", color)
        self.call_action("contourConfig.setColormapEnabled", False)

    @validate(Constant(Colormap), NoneOr(Number()), NoneOr(Number()))
    def set_contour_colormap(self, colormap, bias=None, contrast=None):
        """Set the contour colormap.

        This automatically enables use of the contour colormap.

        Parameters
        ----------
        colormap : {0}
            The colormap. The default is :obj:`carta.constants.Colormap.VIRIDIS`.
        bias : {1}
            The colormap bias. The default is :obj:`carta.constants.Colormap.VIRIDIS`.
        contrast : {2}
            The colormap contrast.
        """
        self.call_action("contourConfig.setColormap", colormap)
        self.call_action("contourConfig.setColormapEnabled", True)
        if bias is not None:
            self.call_action("contourConfig.setColormapBias", bias)
        if contrast is not None:
            self.call_action("contourConfig.setColormapContrast", contrast)

    def apply_contours(self):
        """Apply the contour configuration."""
        self.call_action("applyContours")

    @validate(*all_optional(*configure_contours.VARGS, *set_contour_dash.VARGS, *set_contour_color.VARGS, *set_contour_colormap.VARGS))
    def plot_contours(self, levels=None, smoothing_mode=None, smoothing_factor=None, dash_mode=None, thickness=None, color=None, colormap=None, bias=None, contrast=None):
        """Configure contour levels, scaling, dash, and colour or colourmap; and apply contours; in a single step.

        If both a colour and a colourmap are provided, the colourmap will be visible.

        Parameters
        ----------
        levels : {0}
            The contour levels. This may be a numeric numpy array; e.g. the output of ``arange``. If this is unset, the current configured levels will be used.
        smoothing_mode : {1}
            The smoothing mode. If this is unset, the frontend default will be used.
        smoothing_factor : {2}
            The smoothing kernel size in pixels. If this is unset, the frontend default will be used.
        dash_mode : {3}
            The dash mode.
        thickness : {4}
            The dash thickness.
        color : {5}
<<<<<<< HEAD
            The color. The default value is ``#238551`` (a shade of green).
=======
            The color. The default is green.
>>>>>>> 33f51b83
        colormap : {6}
            The colormap. The default is :obj:`carta.constants.Colormap.VIRIDIS`.
        bias : {7}
            The colormap bias.
        contrast : {8}
            The colormap contrast.
        """
        self.configure_contours(levels, smoothing_mode, smoothing_factor)
        self.set_contour_dash(dash_mode, thickness)
        if color is not None:
            self.set_contour_color(color)
        if colormap is not None:
            self.set_contour_colormap(colormap, bias, contrast)
        self.apply_contours()

    def clear_contours(self):
        """Clear the contours."""
        self.call_action("clearContours", True)

    @validate(Boolean())
    def set_contours_visible(self, state):
        """Set the contour visibility.

        Parameters
        ----------
        state : {0}
            The desired visibility state.
        """
        self.call_action("contourConfig.setVisible", state)

    def show_contours(self):
        """Show the contours."""
        self.set_contours_visible(True)

    def hide_contours(self):
        """Hide the contours."""
        self.set_contours_visible(False)

    # VECTOR OVERLAY

    @validate(*all_optional(Constant(VectorOverlaySource), Constant(VectorOverlaySource), Boolean(), Number(), Number(), Boolean(), Number(), Boolean(), Number(), Number()))
    def configure_vector_overlay(self, angular_source=None, intensity_source=None, pixel_averaging_enabled=None, pixel_averaging=None, fractional_intensity=None, threshold_enabled=None, threshold=None, debiasing=None, q_error=None, u_error=None):
        """Configure vector overlay.

        All parameters are optional. For each option that is not provided, the value currently set in the frontend will be preserved. Initial frontend settings are noted below.

        We deduce some boolean options. For example, providing an explicit pixel averaging width with the **pixel_averaging** parameter will automatically enable pixel averaging unless **pixel_averaging_enabled** is also explicitly set to ``False``. To disable pixel averaging, explicitly set **pixel_averaging_enabled** to ``False``.

        Parameters
        ----------
        angular_source : {0}
            The angular source. This is initially set to computed PA if the image contains Stokes information, otherwise to the current image.
        intensity_source : {1}
            The intensity source. This is initially set to computed PI if the image contains Stokes information, otherwise to the current image.
        pixel_averaging_enabled : {2}
            Enable pixel averaging. This is initially enabled if the pixel averaging width is positive.
        pixel_averaging : {3}
            The pixel averaging width in pixels. The initial value can be configured in the frontend preferences (the default is ``4``).
        fractional_intensity : {4}
            Enable fractional polarization intensity. The initial value can be configured in the frontend preferences. By default this is disabled and the absolute polarization intensity is used.
        threshold_enabled : {5}
            Enable threshold. Initially the threshold is disabled.
        threshold : {6}
            The threshold in Jy/pixels. The initial value is zero.
        debiasing : {7}
            Enable debiasing. This is initially disabled.
        q_error : {8}
            The Stokes Q error in Jy/beam. Set both this and ``u_error`` to enable debiasing. Initially set to zero.
        u_error : {9}
            The Stokes U error in Jy/beam. Set both this and ``q_error`` to enable debiasing. Initially set to zero.
        """

        # Avoid doing a lot of needless work for a no-op
        if any(name != "self" and arg is not None for name, arg in locals().items()):
            if pixel_averaging is not None and pixel_averaging_enabled is None:
                pixel_averaging_enabled = True
            if threshold is not None and threshold_enabled is None:
                threshold_enabled = True
            if q_error is not None and u_error is not None and debiasing is None:
                debiasing = True

            if (q_error is not None and u_error is None) or (q_error is None and u_error is not None):
                debiasing = False
                logger.warning("The Stokes Q error and Stokes U error must both be set to enable debiasing.")

            args = []

            for value, attr_name in (
                (angular_source, "angularSource"),
                (intensity_source, "intensitySource"),
                (pixel_averaging_enabled, "pixelAveragingEnabled"),
                (pixel_averaging, "pixelAveraging"),
                (fractional_intensity, "fractionalIntensity"),
                (threshold_enabled, "thresholdEnabled"),
                (threshold, "threshold"),
                (debiasing, "debiasing"),
                (q_error, "qError"),
                (u_error, "uError"),
            ):
                if value is None:
                    args.append(self.macro("vectorOverlayConfig", attr_name))
                else:
                    args.append(value)

            self.call_action("vectorOverlayConfig.setVectorOverlayConfiguration", *args)

    @validate(*all_optional(Number(), Union(Number(), Constant(Auto)), Union(Number(), Constant(Auto)), Number(), Number(), Number()))
    def set_vector_overlay_style(self, thickness=None, intensity_min=None, intensity_max=None, length_min=None, length_max=None, rotation_offset=None):
        """Set the styling (line thickness, intensity range, line length range, rotation offset) of vector overlay.

        Parameters
        ----------
        thickness : {0}
            The line thickness in pixels. The default is ``1``.
        intensity_min : {1}
            The minimum value of intensity in Jy/pixel. Use :obj:`carta.constants.Auto.AUTO` to clear the custom value and calculate it automatically.
        intensity_max : {2}
            The maximum value of intensity in Jy/pixel. Use :obj:`carta.constants.Auto.AUTO` to clear the custom value and calculate it automatically.
        length_min : {3}
            The minimum value of line length in pixels. The defauly is ``0``.
        length_max : {4}
            The maximum value of line length in pixels. The default is ``20``.
        rotation_offset : {5}
            The rotation offset in degrees. The default is ``0``.
        """
        if thickness is not None:
            self.call_action("vectorOverlayConfig.setThickness", thickness)

        if intensity_min is not None or intensity_max is not None:
            if intensity_min is None:
                intensity_min = self.macro("vectorOverlayConfig", "intensityMin")
            elif intensity_min is Auto.AUTO:
                intensity_min = Macro.UNDEFINED

            if intensity_max is None:
                intensity_max = self.macro("vectorOverlayConfig", "intensityMax")
            elif intensity_max is Auto.AUTO:
                intensity_max = Macro.UNDEFINED

            self.call_action("vectorOverlayConfig.setIntensityRange", intensity_min, intensity_max)

        if length_min is not None and length_max is not None:
            self.call_action("vectorOverlayConfig.setLengthRange", length_min, length_max)

        if rotation_offset is not None:
            self.call_action("vectorOverlayConfig.setRotationOffset", rotation_offset)

    @validate(Color())
    def set_vector_overlay_color(self, color):
        """Set the vector overlay color.

        This automatically disables use of the vector overlay colormap.

        Parameters
        ----------
        color : {0}
            The color. The default value is ``#238551`` (a shade of green).
        """
        self.call_action("vectorOverlayConfig.setColor", color)
        self.call_action("vectorOverlayConfig.setColormapEnabled", False)

    @validate(Constant(Colormap), NoneOr(Number()), NoneOr(Number()))
    def set_vector_overlay_colormap(self, colormap, bias=None, contrast=None):
        """Set the vector overlay colormap.

        This automatically enables use of the vector overlay colormap.

        Parameters
        ----------
        colormap : {0}
            The colormap. The default is :obj:`carta.constants.Colormap.VIRIDIS`.
        bias : {1}
            The colormap bias. Set to ``0`` by default.
        contrast : {2}
            The colormap contrast. Set to ``1`` by default
        """
        self.call_action("vectorOverlayConfig.setColormap", colormap)
        self.call_action("vectorOverlayConfig.setColormapEnabled", True)
        if bias is not None:
            self.call_action("vectorOverlayConfig.setColormapBias", bias)
        if contrast is not None:
            self.call_action("vectorOverlayConfig.setColormapContrast", contrast)

    def apply_vector_overlay(self):
        """Apply the vector overlay configuration."""
        self.call_action("applyVectorOverlay")

    @validate(*all_optional(*configure_vector_overlay.VARGS, *set_vector_overlay_style.VARGS, *set_vector_overlay_color.VARGS, *set_vector_overlay_colormap.VARGS))
    def plot_vector_overlay(self, angular_source=None, intensity_source=None, pixel_averaging_enabled=None, pixel_averaging=None, fractional_intensity=None, threshold_enabled=None, threshold=None, debiasing=None, q_error=None, u_error=None, thickness=None, intensity_min=None, intensity_max=None, length_min=None, length_max=None, rotation_offset=None, color=None, colormap=None, bias=None, contrast=None):
        """Set the vector overlay configuration, styling and color or colormap; and apply vector overlay; in a single step.

        If both a color and a colormap are provided, the colormap will be visible.

        Parameters
        ----------
        angular_source : {0}
            The angular source. This is initially set to computed PA if the image contains Stokes information, otherwise to the current image.
        intensity_source : {1}
            The intensity source. This is initially set to computed PI if the image contains Stokes information, otherwise to the current image.
        pixel_averaging_enabled : {2}
            Enable pixel averaging. This is initially enabled if the pixel averaging width is positive.
        pixel_averaging : {3}
            The pixel averaging width in pixels. The initial value can be configured in the frontend preferences (the default is ``4``).
        fractional_intensity : {4}
            Enable fractional polarization intensity. The initial value can be configured in the frontend preferences. By default this is disabled and the absolute polarization intensity is used.
        threshold_enabled : {5}
            Enable threshold. Initially the threshold is disabled.
        threshold : {6}
            The threshold in Jy/pixels. The initial value is zero.
        debiasing : {7}
            Enable debiasing. This is initially disabled.
        q_error : {8}
            The Stokes Q error in Jy/beam. Set both this and ``u_error`` to enable debiasing. Initially set to zero.
        u_error : {9}
            The Stokes U error in Jy/beam. Set both this and ``q_error`` to enable debiasing. Initially set to zero.
        thickness : {10}
            The line thickness in pixels. The default is ``1``.
        intensity_min : {11}
            The minimum value of intensity in Jy/pixel. Use :obj:`carta.constants.Auto.AUTO` to clear the custom value and calculate it automatically.
        intensity_max : {12}
            The maximum value of intensity in Jy/pixel. Use :obj:`carta.constants.Auto.AUTO` to clear the custom value and calculate it automatically.
        length_min : {13}
            The minimum value of line length in pixels. Defauly is ``0``.
        length_max : {14}
            The maximum value of line length in pixels. The default is ``20``.
        rotation_offset : {15}
            The rotation offset in degrees. The default is ``0``.
        color : {16}
            The color. The default value is ``#238551`` (a shade of green).
        colormap : {17}
            The colormap. The default is :obj:`carta.constants.Colormap.VIRIDIS`.
        bias : {18}
            The colormap bias. Set to ``0`` by default.
        contrast : {19}
            The colormap contrast. Set to ``1`` by default
        """
        self.configure_vector_overlay(angular_source, intensity_source, pixel_averaging_enabled, pixel_averaging, fractional_intensity, threshold_enabled, threshold, debiasing, q_error, u_error)
        self.set_vector_overlay_style(thickness, intensity_min, intensity_max, length_min, length_max, rotation_offset)
        if color is not None:
            self.set_vector_overlay_color(color)
        if colormap is not None:
            self.set_vector_overlay_colormap(colormap, bias, contrast)
        self.apply_vector_overlay()

    def clear_vector_overlay(self):
        """Clear the vector overlay configuration."""
        self.call_action("clearVectorOverlay", True)

    @validate(Boolean())
    def set_vector_overlay_visible(self, state):
        """Set the vector overlay visibility.

        Parameters
        ----------
        state : {0}
            The desired visibility state.
        """
        self.call_action("vectorOverlayConfig.setVisible", state)

    def show_vector_overlay(self):
        """Show the contours."""
        self.set_vector_overlay_visible(True)

    def hide_vector_overlay(self):
        """Hide the contours."""
        self.set_vector_overlay_visible(False)

    # HISTOGRAM

    @validate(Boolean())
    def use_cube_histogram(self, contours=False):
        """Use the cube histogram.

        Parameters
        ----------
        contours : {0}
            Apply to the contours. By default this is applied to the raster image.
        """
        self.call_action(f"renderConfig.setUseCubeHistogram{'Contours' if contours else ''}", True)

    @validate(Boolean())
    def use_channel_histogram(self, contours=False):
        """Use the channel histogram.

        Parameters
        ----------
        contours : {0}
            Apply to the contours. By default this is applied to the raster image.
        """
        self.call_action(f"renderConfig.setUseCubeHistogram{'Contours' if contours else ''}", False)

    @validate(Number(0, 100))
    def set_clip_percentile(self, rank):
        """Set the clip percentile.

        Parameters
        ----------
        rank : {0}
            The percentile rank.
        """
        preset_ranks = [90, 95, 99, 99.5, 99.9, 99.95, 99.99, 100]
        self.call_action("renderConfig.setPercentileRank", rank)
        if rank not in preset_ranks:
            self.call_action("renderConfig.setPercentileRank", -1)  # select 'custom' rank button

    # CLOSE

    def close(self):
        """Close this image."""
        self.session.call_action("closeFile", self._frame, False)<|MERGE_RESOLUTION|>--- conflicted
+++ resolved
@@ -2,18 +2,12 @@
 
 Image objects should not be instantiated directly, and should only be created through methods on the :obj:`carta.session.Session` object.
 """
-<<<<<<< HEAD
 
 from .constants import Colormap, Scaling, SmoothingMode, ContourDashMode, Polarization, CoordinateSystem, SpatialAxis, VectorOverlaySource, Auto
-from .util import logger, Macro, cached, PixelValue, AngularSize, WorldCoordinate
+from .util import logger, Macro, cached
+from .units import PixelValue, AngularSize, WorldCoordinate
 from .validation import validate, Number, Color, Constant, Boolean, NoneOr, IterableOf, Evaluate, Attr, Attrs, OneOf, Size, Coordinate, all_optional, Union
-=======
-from .constants import Colormap, Scaling, SmoothingMode, ContourDashMode, Polarization, CoordinateSystem, SpatialAxis
-from .util import Macro, cached
-from .units import PixelValue, AngularSize, WorldCoordinate
-from .validation import validate, Number, Color, Constant, Boolean, NoneOr, IterableOf, Evaluate, Attr, Attrs, OneOf, Size, Coordinate, all_optional
 from .metadata import parse_header
->>>>>>> 33f51b83
 
 
 class Image:
@@ -610,11 +604,7 @@
         Parameters
         ----------
         color : {0}
-<<<<<<< HEAD
-            The color. The default value is ``#238551`` (a shade of green).
-=======
             The color. The default is green.
->>>>>>> 33f51b83
         """
         self.call_action("contourConfig.setColor", color)
         self.call_action("contourConfig.setColormapEnabled", False)
@@ -664,11 +654,7 @@
         thickness : {4}
             The dash thickness.
         color : {5}
-<<<<<<< HEAD
-            The color. The default value is ``#238551`` (a shade of green).
-=======
             The color. The default is green.
->>>>>>> 33f51b83
         colormap : {6}
             The colormap. The default is :obj:`carta.constants.Colormap.VIRIDIS`.
         bias : {7}
