"""This module provides miscellaneous utility classes and functions used by the wrapper."""

import logging
import json
import functools
import re

logger = logging.getLogger("carta_scripting")
logger.setLevel(logging.WARN)
logger.addHandler(logging.StreamHandler())


class CartaScriptingException(Exception):
    """The top-level exception for all scripting errors."""
    pass


class CartaBadSession(CartaScriptingException):
    """A session could not be constructed."""
    pass


class CartaBadID(CartaScriptingException):
    """A session ID is invalid."""
    pass


class CartaBadToken(CartaScriptingException):
    """A token has expired or is invalid."""
    pass


class CartaBadUrl(CartaScriptingException):
    """An URL is invalid."""
    pass


class CartaValidationFailed(CartaScriptingException):
    """Invalid parameters were passed to a function with a :obj:`carta.validation.validate` decorator."""
    pass


class CartaBadRequest(CartaScriptingException):
    """A request sent to the CARTA backend was rejected."""
    pass


class CartaRequestFailed(CartaScriptingException):
    """A request received a failure response from the CARTA backend."""
    pass


class CartaActionFailed(CartaScriptingException):
    """An action request received a failure response from the CARTA frontend."""
    pass


class CartaBadResponse(CartaScriptingException):
    """An action request received an unexpected response from the CARTA frontend."""
    pass


class Macro:
    """A placeholder for a target and a variable which will be evaluated dynamically by the frontend.

    Parameters
    ----------
    target : str
        The target frontend object.
    variable : str
        The variable on the target object.

    Attributes
    ----------
    target : str
        The target frontend object.
    variable : str
        The variable on the target object.
    """

    def __init__(self, target, variable):
        self.target = target
        self.variable = variable

    def __repr__(self):
        return f"Macro('{self.target}', '{self.variable}')"

    def __eq__(self, other):
        return repr(self) == repr(other)

    def json(self):
        """The JSON serialization of this object."""
        return {"macroTarget": self.target, "macroVariable": self.variable}


Macro.UNDEFINED = Macro("", "undefined")
Macro.UNDEFINED.__doc__ = """A :obj:`carta.util.Macro` instance which is deserialized as ``undefined`` by the frontend."""


class CartaEncoder(json.JSONEncoder):
    """A custom encoder to JSON which correctly serialises custom objects with a ``json`` method, and numpy arrays."""

    def default(self, obj):
        """ This method is overridden from the parent class and performs the substitution."""
        if hasattr(obj, "json") and callable(obj.json):
            return obj.json()
        if type(obj).__module__ == "numpy" and type(obj).__name__ == "ndarray":
            # The condition is a workaround to avoid importing numpy
            return obj.tolist()
        return json.JSONEncoder.default(self, obj)


def cached(func):
    """A decorator which transparently caches the return value of the decorated method on the parent object.

    This should only be used on methods with return values which are not expected to change for the lifetime of the object.
    """
    @functools.wraps(func)
    def newfunc(self, *args):
        if not hasattr(self, "_cache"):
            self._cache = {}

        if func.__name__ not in self._cache:
            self._cache[func.__name__] = func(self, *args)

        return self._cache[func.__name__]

    if newfunc.__doc__ is not None:
        newfunc.__doc__ = re.sub(r"($|\n)", r" This value is transparently cached on the parent object.\1", newfunc.__doc__, 1)

    return newfunc


def split_action_path(path):
    """Extracts a path to a frontend object store and an action from a combined path.
    """
    parts = path.split('.')
<<<<<<< HEAD
    return '.'.join(parts[:-1]), parts[-1]


class PixelValue:
    """Parses pixel values."""

    UNITS = {"px", "pix", "pixel", "pixels"}
    UNIT_REGEX = rf"^(-?\d+(?:\.\d+)?)\s*(?:{'|'.join(UNITS)})$"

    @classmethod
    def valid(cls, value):
        """Whether the input string is a numeric value followed by a pixel unit.

        Permitted pixel unit strings are stored in :obj:`carta.util.PixelValue.UNITS`. Whitespace is permitted after the number and before the unit. Pixel values may be negative.

        Parameters
        ----------
        value : string
            The input string.

        Returns
        -------
        boolean
            Whether the input string is a pixel value.
        """
        m = re.match(cls.UNIT_REGEX, value, re.IGNORECASE)
        return m is not None

    @classmethod
    def as_float(cls, value):
        """Parse a string containing a numeric value followed by a pixel unit, and return the numeric part as a float.

        Permitted pixel unit strings are stored in :obj:`carta.util.PixelValue.UNITS`. Whitespace is permitted after the number and before the unit.

        Parameters
        ----------
        value : string
            The string representation of the pixel value.

        Returns
        -------
        float
            The numeric portion of the pixel value.

        Raises
        ------
        ValueError
            If the input string is not in a recognized format.
        """
        m = re.match(cls.UNIT_REGEX, value, re.IGNORECASE)
        if m is None:
            raise ValueError(f"{repr(value)} is not in a recognized pixel format.")
        return float(m.group(1))


class AngularSize:
    """An angular size.

    This class provides methods for parsing angular sizes with any known unit, and should not be instantiated directly. Child classes can be used directly if the unit is known.

    Child class instances have a string representation in a normalized format which can be parsed by the frontend.
    """
    FORMATS = {}
    NAME = "angular size"

    def __init__(self, value):
        self.value = value

    def __init_subclass__(cls, **kwargs):
        super().__init_subclass__(**kwargs)
        cls._update_unit_regex(cls.INPUT_UNITS)

        for unit in cls.INPUT_UNITS:
            AngularSize.FORMATS[unit] = cls

        AngularSize._update_unit_regex(AngularSize.FORMATS.keys())

    @classmethod
    def _update_unit_regex(cls, units):
        """Update the unit regexes using the provided unit set."""
        symbols = {u for u in units if len(u) <= 1}
        words = units - symbols

        cls.SYMBOL_UNIT_REGEX = rf"^(\d+(?:\.\d+)?)({'|'.join(symbols)})$"
        cls.WORD_UNIT_REGEX = rf"^(\d+(?:\.\d+)?)\s*({'|'.join(words)})$"

    @classmethod
    def valid(cls, value):
        """Whether the input string is a numeric value followed by an angular size unit.

        A number without a unit is assumed to be in arcseconds. Permitted unit strings and their mappings to normalized units are stored in subclasses of :obj:`carta.util.AngularSize`. Whitespace is permitted after the number and before a unit which is a word, but not before a single-character unit.

        This method may also be used from child classes if a specific format is required.

        Parameters
        ----------
        value : string
            The input string.

        Returns
        -------
        boolean
            Whether the input string is an angular size.
        """
        return any((re.match(cls.WORD_UNIT_REGEX, value, re.IGNORECASE), re.match(cls.SYMBOL_UNIT_REGEX, value, re.IGNORECASE)))

    @classmethod
    def from_string(cls, value):
        """Construct an angular size object from a string.

        A number without a unit is assumed to be in arcseconds. Permitted unit strings and their mappings to normalized units are stored in subclasses of :obj:`carta.util.AngularSize`. Whitespace is permitted after the number and before a unit which is a word, but not before a single-character unit.

        This method may also be used from child classes if a specific format is required.

        Parameters
        ----------
        value : string
            The string representation of the angular size.

        Returns
        -------
        :obj:`carta.util.AngularSize`
            The angular size object.

        Raises
        ------
        ValueError
            If the angular size string is not in a recognized format.
        """
        m = re.match(cls.WORD_UNIT_REGEX, value, re.IGNORECASE)
        if m is None:
            m = re.match(cls.SYMBOL_UNIT_REGEX, value, re.IGNORECASE)
            if m is None:
                raise ValueError(f"{repr(value)} is not in a recognized {cls.NAME} format.")
        value, unit = m.groups()
        if cls is AngularSize:
            return cls.FORMATS[unit](float(value))
        return cls(float(value))

    def __str__(self):
        if type(self) is AngularSize:
            raise NotImplementedError()
        value = self.value * self.FACTOR
        return f"{value:g}{self.OUTPUT_UNIT}"


class DegreesSize(AngularSize):
    """An angular size in degrees."""
    NAME = "degree"
    INPUT_UNITS = {"deg", "degree", "degrees"}
    OUTPUT_UNIT = "deg"
    FACTOR = 1


class ArcminSize(AngularSize):
    """An angular size in arcminutes."""
    NAME = "arcminute"
    INPUT_UNITS = {"'", "arcminutes", "arcminute", "arcmin", "amin", "′"}
    OUTPUT_UNIT = "'"
    FACTOR = 1


class ArcsecSize(AngularSize):
    """An angular size in arcseconds."""
    NAME = "arcsecond"
    INPUT_UNITS = {"\"", "", "arcseconds", "arcsecond", "arcsec", "asec", "″"}
    OUTPUT_UNIT = "\""
    FACTOR = 1


class MilliarcsecSize(AngularSize):
    """An angular size in milliarcseconds."""
    NAME = "milliarcsecond"
    INPUT_UNITS = {"milliarcseconds", "milliarcsecond", "milliarcsec", "mas"}
    OUTPUT_UNIT = "\""
    FACTOR = 1e-3


class MicroarcsecSize(AngularSize):
    """An angular size in microarcseconds."""
    NAME = "microarcsecond"
    INPUT_UNITS = {"microarcseconds", "microarcsecond", "microarcsec", "µas", "uas"}
    OUTPUT_UNIT = "\""
    FACTOR = 1e-6


class WorldCoordinate:
    """A world coordinate."""

    FMT = None
    FORMATS = {}

    def __init_subclass__(cls, **kwargs):
        """Automatically register subclasses corresponding to number formats."""
        super().__init_subclass__(**kwargs)
        if isinstance(cls.FMT, NumberFormat):
            super(cls, cls).FORMATS[cls.FMT] = cls

    @classmethod
    def valid(cls, value):
        """Whether the input string is a world coordinate string in any of the recognised formats.

        Coordinates may be provided in HMS or DMS format (with colons or letters as separators), or in degrees (with or without an explicit unit). Permitted degree unit strings are stored in :obj:`carta.util.DegreesCoordinate.DEGREE_UNITS`.

        Parameters
        ----------
        value : string
            The input string.

        Returns
        -------
        boolean
            Whether the input string is a valid world coordinate.
        """
        if cls is WorldCoordinate:
            return any(fmt.valid(value) for fmt in cls.FORMATS.values())
        return any(re.match(exp, value, re.IGNORECASE) for exp in cls.REGEX.values())

    @classmethod
    def with_format(cls, fmt):
        """Return the subclass of :obj:`carta.util.WorldCoordinate` corresponding to the specified format."""
        if isinstance(fmt, NumberFormat):
            return cls.FORMATS[fmt]
        raise ValueError(f"Unknown number format: {fmt}")

    @classmethod
    def from_string(cls, value, axis):
        """Construct a world coordinate object from a string.

        This is implemented in subclasses corresponding to different formats.

        Parameters
        ----------
        value : string
            The input string.
        axis : :obj:`carta.constants.SpatialAxis`
            The spatial axis of this coordinate.

        Returns
        -------
        :obj:`carta.util.WorldCoordinate`
            The coordinate object.
        """
        raise NotImplementedError()


class DegreesCoordinate(WorldCoordinate):
    """A world coordinate in decimal degree format."""
    FMT = NumberFormat.DEGREES
    DEGREE_UNITS = DegreesSize.INPUT_UNITS
    REGEX = {
        "DEGREE_UNIT": rf"^-?(\d+(?:\.\d+)?)\s*({'|'.join(DEGREE_UNITS)})$",
        "DECIMAL": r"^-?\d+(\.\d+)?$",
    }

    @classmethod
    def from_string(cls, value, axis):
        """Construct a world coordinate object in decimal degree format from a string.

        Coordinates may be provided with or without an explicit unit. Permitted degree unit strings are stored in :obj:`carta.util.DegreesCoordinate.DEGREE_UNITS`.

        Parameters
        ----------
        value : string
            The input string.
        axis : :obj:`carta.constants.SpatialAxis`
            The spatial axis of this coordinate.

        Returns
        -------
        :obj:`carta.util.DegreesCoordinate`
            The coordinate object.
        """
        m = re.match(cls.REGEX["DECIMAL"], value, re.IGNORECASE)
        if m is not None:
            fvalue = float(value)
        else:
            m = re.match(cls.REGEX["DEGREE_UNIT"], value, re.IGNORECASE)
            if m is not None:
                fvalue = float(m.group(1))
            else:
                raise ValueError(f"Coordinate string {value} does not match expected format {cls.FMT}.")

        if axis == SpatialAxis.X and not 0 <= fvalue < 360:
            raise ValueError(f"Degrees coordinate string {value} is outside the permitted longitude range [0, 360).")
        if axis == SpatialAxis.Y and not -90 <= fvalue <= 90:
            raise ValueError(f"Degrees coordinate string {value} is outside the permitted latitude range [-90, 90].")

        return cls(fvalue)

    def __init__(self, degrees):
        self.degrees = degrees

    def __str__(self):
        return f"{self.degrees:g}"


class SexagesimalCoordinate(WorldCoordinate):
    """A world coordinate in sexagesimal format.

    This class contains common functionality for parsing the HMS and DMS formats.
    """

    @classmethod
    def from_string(cls, value, axis):
        """Construct a world coordinate object in sexagesimal format from a string.

        Coordinates may be provided in HMS or DMS format with colons or letters as separators. The value range will be validated for the provided spatial axis.

        Parameters
        ----------
        value : string
            The input string.
        axis : :obj:`carta.constants.SpatialAxis`
            The spatial axis of this coordinate.

        Returns
        -------
        :obj:`carta.util.SexagesimalCoordinate`
            The coordinate object.
        """
        def to_float(strs):
            return tuple(0 if s is None else float(s) for s in strs)

        m = re.match(cls.REGEX["COLON"], value, re.IGNORECASE)
        if m is not None:
            return cls(*to_float(m.groups()))

        m = re.match(cls.REGEX["LETTER"], value, re.IGNORECASE)
        if m is not None:
            return cls(*to_float(m.groups()))

        raise ValueError(f"Coordinate string {value} does not match expected format {cls.FMT}.")

    def __init__(self, hours_or_degrees, minutes, seconds):
        self.hours_or_degrees = hours_or_degrees
        self.minutes = minutes
        self.seconds = seconds

    def __str__(self):
        fractional_seconds, whole_seconds = math.modf(self.seconds)
        fraction_string = f"{fractional_seconds:g}".lstrip("0") if fractional_seconds else ""
        return f"{self.hours_or_degrees:g}:{self.minutes:0>2.0f}:{whole_seconds:0>2.0f}{fraction_string}"

    def as_tuple(self):
        return self.hours_or_degrees, self.minutes, self.seconds


class HMSCoordinate(SexagesimalCoordinate):
    """A world coordinate in HMS format."""
    FMT = NumberFormat.HMS
    # Temporarily allow negative H values to account for frontend custom format oddity
    REGEX = {
        "COLON": r"^(-?(?:\d|[01]\d|2[0-3]))?:([0-5]?\d)?:([0-5]?\d(?:\.\d+)?)?$",
        "LETTER": r"^(?:(-?(?:\d|[01]\d|2[0-3]))h)?(?:([0-5]?\d)m)?(?:([0-5]?\d(?:\.\d+)?)s)?$",
    }

    @classmethod
    def from_string(cls, value, axis):
        """Construct a world coordinate object in HMS format from a string.

        Coordinates may be provided in HMS format with colons or letters as separators. The value range will be validated for the provided spatial axis.

        Parameters
        ----------
        value : string
            The input string.
        axis : :obj:`carta.constants.SpatialAxis`
            The spatial axis of this coordinate.

        Returns
        -------
        :obj:`carta.util.HMSCoordinate`
            The coordinate object.
        """
        H, M, S = super().from_string(value, axis).as_tuple()

        if axis == SpatialAxis.X and not 0 <= H < 24:
            raise ValueError(f"HMS coordinate string {value} is outside the permitted longitude range [0:00:00, 24:00:00).")

        if axis == SpatialAxis.Y:  # Temporary; we can make this whole option invalid
            if H < -6 or H > 6 or ((H in (-6, 6)) and (M or S)):
                raise ValueError(f"HMS coordinate string {value} is outside the permitted latitude range [-6:00:00, 6:00:00].")

        return cls(H, M, S)


class DMSCoordinate(SexagesimalCoordinate):
    """A world coordinate in DMS format."""
    FMT = NumberFormat.DMS
    REGEX = {
        "COLON": r"^(-?\d+)?:([0-5]?\d)?:([0-5]?\d(?:\.\d+)?)?$",
        "LETTER": r"^(?:(-?\d+)d)?(?:([0-5]?\d)m)?(?:([0-5]?\d(?:\.\d+)?)s)?$",
    }

    @classmethod
    def from_string(cls, value, axis):
        """Construct a world coordinate object in DMS format from a string.

        Coordinates may be provided in DMS format with colons or letters as separators. The value range will be validated for the provided spatial axis.

        Parameters
        ----------
        value : string
            The input string.
        axis : :obj:`carta.constants.SpatialAxis`
            The spatial axis of this coordinate.

        Returns
        -------
        :obj:`carta.util.DMSCoordinate`
            The coordinate object.
        """
        D, M, S = super().from_string(value, axis).as_tuple()

        if axis == SpatialAxis.X and not 0 <= D < 360:
            raise ValueError(f"DMS coordinate string {value} is outside the permitted longitude range [0:00:00, 360:00:00).")

        if axis == SpatialAxis.Y:
            if D < -90 or D > 90 or ((D in (-90, 90)) and (M or S)):
                raise ValueError(f"DMS coordinate string {value} is outside the permitted latitude range [-90:00:00, 90:00:00].")

        return cls(D, M, S)


class BasePathMixin:
    """A mixin which provides ``call_action`` and ``get_value`` methods which prepend the object's base path to the path before calling the corresponding :obj:`carta.session.Session` methods.

    It also provides a ``macro`` method which prepends the path when creating a :obj:`carta.util.Macro`.

    A class inheriting from this mixin must define a `_base_path` attribute (the string prefix) and a `session` attribute (a :obj:`carta.session.Session` object).
    """

    def call_action(self, path, *args, **kwargs):
        """Convenience wrapper for the session object's generic action method.

        This method calls :obj:`carta.session.Session.call_action` after prepending this object's base path to the path parameter.

        Parameters
        ----------
        path : string
            The path to an action relative to this object's store.
        *args
            A variable-length list of parameters. These are passed unmodified to the session method.
        **kwargs
            Arbitrary keyword parameters. These are passed unmodified to the session method.

        Returns
        -------
        object or None
            The unmodified return value of the session method.
        """
        return self.session.call_action(f"{self._base_path}.{path}", *args, **kwargs)

    def get_value(self, path, return_path=None):
        """Convenience wrapper for the session object's generic method for retrieving attribute values.

        This method calls :obj:`carta.session.Session.get_value` after prepending this object's base path to the *path* parameter.

        Parameters
        ----------
        path : string
            The path to an attribute relative to this object's store.
        return_path : string, optional
            Specifies a subobject of the attribute value which should be returned instead of the whole object.

        Returns
        -------
        object
            The unmodified return value of the session method.
        """
        return self.session.get_value(f"{self._base_path}.{path}", return_path=return_path)

    def macro(self, target, variable):
        """Convenience wrapper for creating a :obj:`carta.util.Macro` for an object property.

        This method prepends this object's base path to the *target* parameter. If *target* is the empty string, the base path will be substituted.

        Parameters
        ----------
        target : str
            The target frontend object.
        variable : str
            The variable on the target object.

        Returns
        -------
        :obj:carta.util.Macro
            A placeholder for a variable which will be evaluated dynamically by the frontend.
        """
        target = f"{self._base_path}.{target}" if target else self._base_path
        return Macro(target, variable)
=======
    return '.'.join(parts[:-1]), parts[-1]
>>>>>>> c5275709
<|MERGE_RESOLUTION|>--- conflicted
+++ resolved
@@ -135,430 +135,7 @@
     """Extracts a path to a frontend object store and an action from a combined path.
     """
     parts = path.split('.')
-<<<<<<< HEAD
     return '.'.join(parts[:-1]), parts[-1]
-
-
-class PixelValue:
-    """Parses pixel values."""
-
-    UNITS = {"px", "pix", "pixel", "pixels"}
-    UNIT_REGEX = rf"^(-?\d+(?:\.\d+)?)\s*(?:{'|'.join(UNITS)})$"
-
-    @classmethod
-    def valid(cls, value):
-        """Whether the input string is a numeric value followed by a pixel unit.
-
-        Permitted pixel unit strings are stored in :obj:`carta.util.PixelValue.UNITS`. Whitespace is permitted after the number and before the unit. Pixel values may be negative.
-
-        Parameters
-        ----------
-        value : string
-            The input string.
-
-        Returns
-        -------
-        boolean
-            Whether the input string is a pixel value.
-        """
-        m = re.match(cls.UNIT_REGEX, value, re.IGNORECASE)
-        return m is not None
-
-    @classmethod
-    def as_float(cls, value):
-        """Parse a string containing a numeric value followed by a pixel unit, and return the numeric part as a float.
-
-        Permitted pixel unit strings are stored in :obj:`carta.util.PixelValue.UNITS`. Whitespace is permitted after the number and before the unit.
-
-        Parameters
-        ----------
-        value : string
-            The string representation of the pixel value.
-
-        Returns
-        -------
-        float
-            The numeric portion of the pixel value.
-
-        Raises
-        ------
-        ValueError
-            If the input string is not in a recognized format.
-        """
-        m = re.match(cls.UNIT_REGEX, value, re.IGNORECASE)
-        if m is None:
-            raise ValueError(f"{repr(value)} is not in a recognized pixel format.")
-        return float(m.group(1))
-
-
-class AngularSize:
-    """An angular size.
-
-    This class provides methods for parsing angular sizes with any known unit, and should not be instantiated directly. Child classes can be used directly if the unit is known.
-
-    Child class instances have a string representation in a normalized format which can be parsed by the frontend.
-    """
-    FORMATS = {}
-    NAME = "angular size"
-
-    def __init__(self, value):
-        self.value = value
-
-    def __init_subclass__(cls, **kwargs):
-        super().__init_subclass__(**kwargs)
-        cls._update_unit_regex(cls.INPUT_UNITS)
-
-        for unit in cls.INPUT_UNITS:
-            AngularSize.FORMATS[unit] = cls
-
-        AngularSize._update_unit_regex(AngularSize.FORMATS.keys())
-
-    @classmethod
-    def _update_unit_regex(cls, units):
-        """Update the unit regexes using the provided unit set."""
-        symbols = {u for u in units if len(u) <= 1}
-        words = units - symbols
-
-        cls.SYMBOL_UNIT_REGEX = rf"^(\d+(?:\.\d+)?)({'|'.join(symbols)})$"
-        cls.WORD_UNIT_REGEX = rf"^(\d+(?:\.\d+)?)\s*({'|'.join(words)})$"
-
-    @classmethod
-    def valid(cls, value):
-        """Whether the input string is a numeric value followed by an angular size unit.
-
-        A number without a unit is assumed to be in arcseconds. Permitted unit strings and their mappings to normalized units are stored in subclasses of :obj:`carta.util.AngularSize`. Whitespace is permitted after the number and before a unit which is a word, but not before a single-character unit.
-
-        This method may also be used from child classes if a specific format is required.
-
-        Parameters
-        ----------
-        value : string
-            The input string.
-
-        Returns
-        -------
-        boolean
-            Whether the input string is an angular size.
-        """
-        return any((re.match(cls.WORD_UNIT_REGEX, value, re.IGNORECASE), re.match(cls.SYMBOL_UNIT_REGEX, value, re.IGNORECASE)))
-
-    @classmethod
-    def from_string(cls, value):
-        """Construct an angular size object from a string.
-
-        A number without a unit is assumed to be in arcseconds. Permitted unit strings and their mappings to normalized units are stored in subclasses of :obj:`carta.util.AngularSize`. Whitespace is permitted after the number and before a unit which is a word, but not before a single-character unit.
-
-        This method may also be used from child classes if a specific format is required.
-
-        Parameters
-        ----------
-        value : string
-            The string representation of the angular size.
-
-        Returns
-        -------
-        :obj:`carta.util.AngularSize`
-            The angular size object.
-
-        Raises
-        ------
-        ValueError
-            If the angular size string is not in a recognized format.
-        """
-        m = re.match(cls.WORD_UNIT_REGEX, value, re.IGNORECASE)
-        if m is None:
-            m = re.match(cls.SYMBOL_UNIT_REGEX, value, re.IGNORECASE)
-            if m is None:
-                raise ValueError(f"{repr(value)} is not in a recognized {cls.NAME} format.")
-        value, unit = m.groups()
-        if cls is AngularSize:
-            return cls.FORMATS[unit](float(value))
-        return cls(float(value))
-
-    def __str__(self):
-        if type(self) is AngularSize:
-            raise NotImplementedError()
-        value = self.value * self.FACTOR
-        return f"{value:g}{self.OUTPUT_UNIT}"
-
-
-class DegreesSize(AngularSize):
-    """An angular size in degrees."""
-    NAME = "degree"
-    INPUT_UNITS = {"deg", "degree", "degrees"}
-    OUTPUT_UNIT = "deg"
-    FACTOR = 1
-
-
-class ArcminSize(AngularSize):
-    """An angular size in arcminutes."""
-    NAME = "arcminute"
-    INPUT_UNITS = {"'", "arcminutes", "arcminute", "arcmin", "amin", "′"}
-    OUTPUT_UNIT = "'"
-    FACTOR = 1
-
-
-class ArcsecSize(AngularSize):
-    """An angular size in arcseconds."""
-    NAME = "arcsecond"
-    INPUT_UNITS = {"\"", "", "arcseconds", "arcsecond", "arcsec", "asec", "″"}
-    OUTPUT_UNIT = "\""
-    FACTOR = 1
-
-
-class MilliarcsecSize(AngularSize):
-    """An angular size in milliarcseconds."""
-    NAME = "milliarcsecond"
-    INPUT_UNITS = {"milliarcseconds", "milliarcsecond", "milliarcsec", "mas"}
-    OUTPUT_UNIT = "\""
-    FACTOR = 1e-3
-
-
-class MicroarcsecSize(AngularSize):
-    """An angular size in microarcseconds."""
-    NAME = "microarcsecond"
-    INPUT_UNITS = {"microarcseconds", "microarcsecond", "microarcsec", "µas", "uas"}
-    OUTPUT_UNIT = "\""
-    FACTOR = 1e-6
-
-
-class WorldCoordinate:
-    """A world coordinate."""
-
-    FMT = None
-    FORMATS = {}
-
-    def __init_subclass__(cls, **kwargs):
-        """Automatically register subclasses corresponding to number formats."""
-        super().__init_subclass__(**kwargs)
-        if isinstance(cls.FMT, NumberFormat):
-            super(cls, cls).FORMATS[cls.FMT] = cls
-
-    @classmethod
-    def valid(cls, value):
-        """Whether the input string is a world coordinate string in any of the recognised formats.
-
-        Coordinates may be provided in HMS or DMS format (with colons or letters as separators), or in degrees (with or without an explicit unit). Permitted degree unit strings are stored in :obj:`carta.util.DegreesCoordinate.DEGREE_UNITS`.
-
-        Parameters
-        ----------
-        value : string
-            The input string.
-
-        Returns
-        -------
-        boolean
-            Whether the input string is a valid world coordinate.
-        """
-        if cls is WorldCoordinate:
-            return any(fmt.valid(value) for fmt in cls.FORMATS.values())
-        return any(re.match(exp, value, re.IGNORECASE) for exp in cls.REGEX.values())
-
-    @classmethod
-    def with_format(cls, fmt):
-        """Return the subclass of :obj:`carta.util.WorldCoordinate` corresponding to the specified format."""
-        if isinstance(fmt, NumberFormat):
-            return cls.FORMATS[fmt]
-        raise ValueError(f"Unknown number format: {fmt}")
-
-    @classmethod
-    def from_string(cls, value, axis):
-        """Construct a world coordinate object from a string.
-
-        This is implemented in subclasses corresponding to different formats.
-
-        Parameters
-        ----------
-        value : string
-            The input string.
-        axis : :obj:`carta.constants.SpatialAxis`
-            The spatial axis of this coordinate.
-
-        Returns
-        -------
-        :obj:`carta.util.WorldCoordinate`
-            The coordinate object.
-        """
-        raise NotImplementedError()
-
-
-class DegreesCoordinate(WorldCoordinate):
-    """A world coordinate in decimal degree format."""
-    FMT = NumberFormat.DEGREES
-    DEGREE_UNITS = DegreesSize.INPUT_UNITS
-    REGEX = {
-        "DEGREE_UNIT": rf"^-?(\d+(?:\.\d+)?)\s*({'|'.join(DEGREE_UNITS)})$",
-        "DECIMAL": r"^-?\d+(\.\d+)?$",
-    }
-
-    @classmethod
-    def from_string(cls, value, axis):
-        """Construct a world coordinate object in decimal degree format from a string.
-
-        Coordinates may be provided with or without an explicit unit. Permitted degree unit strings are stored in :obj:`carta.util.DegreesCoordinate.DEGREE_UNITS`.
-
-        Parameters
-        ----------
-        value : string
-            The input string.
-        axis : :obj:`carta.constants.SpatialAxis`
-            The spatial axis of this coordinate.
-
-        Returns
-        -------
-        :obj:`carta.util.DegreesCoordinate`
-            The coordinate object.
-        """
-        m = re.match(cls.REGEX["DECIMAL"], value, re.IGNORECASE)
-        if m is not None:
-            fvalue = float(value)
-        else:
-            m = re.match(cls.REGEX["DEGREE_UNIT"], value, re.IGNORECASE)
-            if m is not None:
-                fvalue = float(m.group(1))
-            else:
-                raise ValueError(f"Coordinate string {value} does not match expected format {cls.FMT}.")
-
-        if axis == SpatialAxis.X and not 0 <= fvalue < 360:
-            raise ValueError(f"Degrees coordinate string {value} is outside the permitted longitude range [0, 360).")
-        if axis == SpatialAxis.Y and not -90 <= fvalue <= 90:
-            raise ValueError(f"Degrees coordinate string {value} is outside the permitted latitude range [-90, 90].")
-
-        return cls(fvalue)
-
-    def __init__(self, degrees):
-        self.degrees = degrees
-
-    def __str__(self):
-        return f"{self.degrees:g}"
-
-
-class SexagesimalCoordinate(WorldCoordinate):
-    """A world coordinate in sexagesimal format.
-
-    This class contains common functionality for parsing the HMS and DMS formats.
-    """
-
-    @classmethod
-    def from_string(cls, value, axis):
-        """Construct a world coordinate object in sexagesimal format from a string.
-
-        Coordinates may be provided in HMS or DMS format with colons or letters as separators. The value range will be validated for the provided spatial axis.
-
-        Parameters
-        ----------
-        value : string
-            The input string.
-        axis : :obj:`carta.constants.SpatialAxis`
-            The spatial axis of this coordinate.
-
-        Returns
-        -------
-        :obj:`carta.util.SexagesimalCoordinate`
-            The coordinate object.
-        """
-        def to_float(strs):
-            return tuple(0 if s is None else float(s) for s in strs)
-
-        m = re.match(cls.REGEX["COLON"], value, re.IGNORECASE)
-        if m is not None:
-            return cls(*to_float(m.groups()))
-
-        m = re.match(cls.REGEX["LETTER"], value, re.IGNORECASE)
-        if m is not None:
-            return cls(*to_float(m.groups()))
-
-        raise ValueError(f"Coordinate string {value} does not match expected format {cls.FMT}.")
-
-    def __init__(self, hours_or_degrees, minutes, seconds):
-        self.hours_or_degrees = hours_or_degrees
-        self.minutes = minutes
-        self.seconds = seconds
-
-    def __str__(self):
-        fractional_seconds, whole_seconds = math.modf(self.seconds)
-        fraction_string = f"{fractional_seconds:g}".lstrip("0") if fractional_seconds else ""
-        return f"{self.hours_or_degrees:g}:{self.minutes:0>2.0f}:{whole_seconds:0>2.0f}{fraction_string}"
-
-    def as_tuple(self):
-        return self.hours_or_degrees, self.minutes, self.seconds
-
-
-class HMSCoordinate(SexagesimalCoordinate):
-    """A world coordinate in HMS format."""
-    FMT = NumberFormat.HMS
-    # Temporarily allow negative H values to account for frontend custom format oddity
-    REGEX = {
-        "COLON": r"^(-?(?:\d|[01]\d|2[0-3]))?:([0-5]?\d)?:([0-5]?\d(?:\.\d+)?)?$",
-        "LETTER": r"^(?:(-?(?:\d|[01]\d|2[0-3]))h)?(?:([0-5]?\d)m)?(?:([0-5]?\d(?:\.\d+)?)s)?$",
-    }
-
-    @classmethod
-    def from_string(cls, value, axis):
-        """Construct a world coordinate object in HMS format from a string.
-
-        Coordinates may be provided in HMS format with colons or letters as separators. The value range will be validated for the provided spatial axis.
-
-        Parameters
-        ----------
-        value : string
-            The input string.
-        axis : :obj:`carta.constants.SpatialAxis`
-            The spatial axis of this coordinate.
-
-        Returns
-        -------
-        :obj:`carta.util.HMSCoordinate`
-            The coordinate object.
-        """
-        H, M, S = super().from_string(value, axis).as_tuple()
-
-        if axis == SpatialAxis.X and not 0 <= H < 24:
-            raise ValueError(f"HMS coordinate string {value} is outside the permitted longitude range [0:00:00, 24:00:00).")
-
-        if axis == SpatialAxis.Y:  # Temporary; we can make this whole option invalid
-            if H < -6 or H > 6 or ((H in (-6, 6)) and (M or S)):
-                raise ValueError(f"HMS coordinate string {value} is outside the permitted latitude range [-6:00:00, 6:00:00].")
-
-        return cls(H, M, S)
-
-
-class DMSCoordinate(SexagesimalCoordinate):
-    """A world coordinate in DMS format."""
-    FMT = NumberFormat.DMS
-    REGEX = {
-        "COLON": r"^(-?\d+)?:([0-5]?\d)?:([0-5]?\d(?:\.\d+)?)?$",
-        "LETTER": r"^(?:(-?\d+)d)?(?:([0-5]?\d)m)?(?:([0-5]?\d(?:\.\d+)?)s)?$",
-    }
-
-    @classmethod
-    def from_string(cls, value, axis):
-        """Construct a world coordinate object in DMS format from a string.
-
-        Coordinates may be provided in DMS format with colons or letters as separators. The value range will be validated for the provided spatial axis.
-
-        Parameters
-        ----------
-        value : string
-            The input string.
-        axis : :obj:`carta.constants.SpatialAxis`
-            The spatial axis of this coordinate.
-
-        Returns
-        -------
-        :obj:`carta.util.DMSCoordinate`
-            The coordinate object.
-        """
-        D, M, S = super().from_string(value, axis).as_tuple()
-
-        if axis == SpatialAxis.X and not 0 <= D < 360:
-            raise ValueError(f"DMS coordinate string {value} is outside the permitted longitude range [0:00:00, 360:00:00).")
-
-        if axis == SpatialAxis.Y:
-            if D < -90 or D > 90 or ((D in (-90, 90)) and (M or S)):
-                raise ValueError(f"DMS coordinate string {value} is outside the permitted latitude range [-90:00:00, 90:00:00].")
-
-        return cls(D, M, S)
 
 
 class BasePathMixin:
@@ -627,7 +204,4 @@
             A placeholder for a variable which will be evaluated dynamically by the frontend.
         """
         target = f"{self._base_path}.{target}" if target else self._base_path
-        return Macro(target, variable)
-=======
-    return '.'.join(parts[:-1]), parts[-1]
->>>>>>> c5275709
+        return Macro(target, variable)