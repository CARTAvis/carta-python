--- conflicted
+++ resolved
@@ -10,13 +10,8 @@
         pass
 
 
-<<<<<<< HEAD
-class ComplexExpression(str, Enum):
+class ComplexExpression(StrEnum):
     """Complex expression."""
-=======
-class ArithmeticExpression(StrEnum):
-    """Arithmetic expression."""
->>>>>>> 31d5693c
     AMPLITUDE = "AMPLITUDE"
     PHASE = "PHASE"
     REAL = "REAL"
