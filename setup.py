import setuptools

with open("README.md") as f:
    long_description = f.read()
<<<<<<< HEAD
    
=======

>>>>>>> 69e63a9d
with open("VERSION.txt") as f:
    version = f.read()

setuptools.setup(
    name="carta",
    version=version,
    author="Adrianna Pińska",
    author_email="adrianna.pinska@gmail.com",
    description="CARTA scripting wrapper written in Python",
    long_description=long_description,
    long_description_content_type="text/markdown",
    url="https://github.com/CARTAvis/carta-python",
    packages=["carta"],
    classifiers=[
        "Programming Language :: Python :: 3",
        "License :: OSI Approved :: GNU General Public License v3 or later (GPLv3+)",
        "Operating System :: MacOS :: MacOS X",
        "Operating System :: POSIX",
    ],
    python_requires='>=3.6',
    install_requires=[
        "requests",
        "simplejson",
    ],
    setup_requires=[
        "wheel",
    ],
)<|MERGE_RESOLUTION|>--- conflicted
+++ resolved
@@ -2,11 +2,7 @@
 
 with open("README.md") as f:
     long_description = f.read()
-<<<<<<< HEAD
-    
-=======
 
->>>>>>> 69e63a9d
 with open("VERSION.txt") as f:
     version = f.read()
 
